#*****************************************************************************
#* VCLib                                                                     *
#* Visual Computing Library                                                  *
#*                                                                           *
#* Copyright(C) 2021-2025                                                    *
#* Visual Computing Lab                                                      *
#* ISTI - Italian National Research Council                                  *
#*                                                                           *
#* All rights reserved.                                                      *
#*                                                                           *
#* This program is free software; you can redistribute it and/or modify      *
#* it under the terms of the Mozilla Public License Version 2.0 as published *
#* by the Mozilla Foundation; either version 2 of the License, or            *
#* (at your option) any later version.                                       *
#*                                                                           *
#* This program is distributed in the hope that it will be useful,           *
#* but WITHOUT ANY WARRANTY; without even the implied warranty of            *
#* MERCHANTABILITY or FITNESS FOR A PARTICULAR PURPOSE. See the              *
#* Mozilla Public License Version 2.0                                        *
#* (https://www.mozilla.org/en-US/MPL/2.0/) for more details.                *
#****************************************************************************/

cmake_minimum_required(VERSION 3.24)
project(vclib)

### Options

option(VCLIB_COMPILE_WARNINGS_AS_ERRORS "Compile warnings as errors" ON)

# Optional modules build options
option(VCLIB_BUILD_MODULE_EXTERNAL "Build the external module" OFF)
option(VCLIB_BUILD_MODULE_PROCESSING "Build the processing module" OFF)
option(VCLIB_BUILD_MODULE_RENDER "Build the render module" OFF)

<<<<<<< HEAD
# C++20 Modules
option(VCLIB_BUILD_CXX20_MODULES "Use VCLib with C++20 Modules" OFF)

if (VCLIB_BUILD_CXX20_MODULES)
    cmake_minimum_required(VERSION 3.28)
    message(STATUS "VCLib: using C++20 Modules")
endif()
=======
option(VCLIB_BUILD_MODULE_BINDINGS "Build the python bindings module" OFF)
>>>>>>> 6f6d1974

# Build examples
option(VCLIB_BUILD_EXAMPLES "Build examples" ON)

# Build tests
option(VCLIB_BUILD_TESTS "Build tests" ON)

# If true, the examples and tests of VCLib will be built just setting
# the INCLUDE_PATH of the core module (no cmake targets).
option(VCLIB_TESTS_AND_EXAMPLES_USE_CORE_HEADER_ONLY
    "If true, the examples and tests of VCLib-core will be built just setting
    the INCLUDE_PATH of the library (no cmake targets)." OFF)

### Common settings
include(cmake/vclib_common_settings.cmake)

### Examples and Tests
include(cmake/examples_and_tests.cmake)

add_library(${PROJECT_NAME} INTERFACE)
add_library(vclib::vclib ALIAS ${PROJECT_NAME})

add_subdirectory(vclib/core)
target_link_libraries(vclib INTERFACE vclib::core)

if (VCLIB_BUILD_MODULE_EXTERNAL)
    add_subdirectory(vclib/external)
    target_link_libraries(vclib INTERFACE vclib::external)
endif()

if (VCLIB_BUILD_MODULE_PROCESSING)
    add_subdirectory(vclib/processing)
    target_link_libraries(vclib INTERFACE vclib::processing)
endif()

if (VCLIB_BUILD_MODULE_RENDER)
    add_subdirectory(vclib/render)
    target_link_libraries(vclib INTERFACE vclib::render)
endif()

if (VCLIB_BUILD_MODULE_BINDINGS)
    add_subdirectory(vclib/bindings)
endif()

set(VCLIB_EXAMPLES_DIR ${CMAKE_CURRENT_SOURCE_DIR}/examples)
set(VCLIB_TESTS_DIR ${CMAKE_CURRENT_SOURCE_DIR}/tests)

if (VCLIB_TESTS_AND_EXAMPLES_USE_CORE_HEADER_ONLY)
    message(STATUS
        "VCLib tests and examples will use core module in header only mode")
    set(HEADER_ONLY_OPTION HEADER_ONLY)
    set(VCLIB_CORE_INCLUDE_DIR ${CMAKE_CURRENT_SOURCE_DIR}/vclib/core/include)
endif()

if (VCLIB_BUILD_EXAMPLES)
    set_target_properties(${PROJECT_NAME} PROPERTIES
        VCLIB_EXAMPLES_DIR ${VCLIB_EXAMPLES_DIR})

    add_subdirectory(${VCLIB_EXAMPLES_DIR})
endif()

if (VCLIB_BUILD_TESTS)
    include(CTest)
    set_target_properties(${PROJECT_NAME} PROPERTIES
        VCLIB_TESTS_DIR ${VCLIB_TESTS_DIR})

    add_subdirectory(${VCLIB_TESTS_DIR})
endif()<|MERGE_RESOLUTION|>--- conflicted
+++ resolved
@@ -32,7 +32,8 @@
 option(VCLIB_BUILD_MODULE_PROCESSING "Build the processing module" OFF)
 option(VCLIB_BUILD_MODULE_RENDER "Build the render module" OFF)
 
-<<<<<<< HEAD
+option(VCLIB_BUILD_MODULE_BINDINGS "Build the python bindings module" OFF)
+
 # C++20 Modules
 option(VCLIB_BUILD_CXX20_MODULES "Use VCLib with C++20 Modules" OFF)
 
@@ -40,9 +41,6 @@
     cmake_minimum_required(VERSION 3.28)
     message(STATUS "VCLib: using C++20 Modules")
 endif()
-=======
-option(VCLIB_BUILD_MODULE_BINDINGS "Build the python bindings module" OFF)
->>>>>>> 6f6d1974
 
 # Build examples
 option(VCLIB_BUILD_EXAMPLES "Build examples" ON)
