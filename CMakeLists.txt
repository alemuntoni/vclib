--- conflicted
+++ resolved
@@ -589,47 +589,7 @@
 	message(STATUS "VCLib: not using parallel algorithms")
 endif()
 
-<<<<<<< HEAD
 message(STATUS "VCLib: using std::ranges library")
-
-if (TARGET vclib-external-qt)
-	add_library(vclib-qt SHARED ${HEADERS_LIB} ${SOURCES_LIB} ${FORMS_LIB})
-	target_include_directories(vclib-qt PRIVATE ${VCLIB_INCLUDE_DIR})
-	target_link_libraries(vclib-qt PRIVATE ${VCLIB_EXTERNAL_LIBRARIES})
-
-	target_link_libraries(vclib INTERFACE vclib-qt)
-endif()
-
-if (VCLIB_IDE)
-	add_custom_target(vclib_ide SOURCES
-		${HEADERS} ${HEADERS_LIB} ${SOURCES} ${SOURCES_LIB} ${FORMS_LIB})
-=======
-# ToDo: remove this and all the code under the not defined VCLIB_USES_RANGES
-# when Apple Clang will be updated by default to Clang 16 and supports the
-# ranges library
-if (CMAKE_CXX_COMPILER_ID STREQUAL "Clang")
-	# using Clang
-	if (CMAKE_CXX_COMPILER_VERSION VERSION_GREATER 16.0)
-		target_compile_definitions(vclib INTERFACE VCLIB_USES_RANGES)
-		message(STATUS "VCLib: using std::ranges library")
-		if (TARGET vclib-external-qt)
-			target_compile_definitions(vclib-qt PRIVATE VCLIB_USES_RANGES)
-		endif()
-	else()
-		message(STATUS "VCLib: not using std::ranges library")
-	endif()
-elseif (CMAKE_CXX_COMPILER_ID STREQUAL "GNU"
-		OR CMAKE_CXX_COMPILER_ID STREQUAL "MSVC")
-	# using GCC or Visual Studio C++
-	target_compile_definitions(vclib INTERFACE VCLIB_USES_RANGES)
-	message(STATUS "VCLib: using std::ranges library")
-	if (TARGET vclib-external-qt)
-		target_compile_definitions(vclib-qt PRIVATE VCLIB_USES_RANGES)
-	endif()
-else()
-	message(STATUS "VCLib: not using std::ranges library")
->>>>>>> f5816856
-endif()
 
 if (VCLIB_BUILD_EXAMPLES OR VCLIB_BUILD_AND_RUN_TESTS)
 	include(CTest)
