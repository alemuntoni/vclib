/*****************************************************************************
 * VCLib                                                                     *
 * Visual Computing Library                                                  *
 *                                                                           *
 * Copyright(C) 2021-2025                                                    *
 * Visual Computing Lab                                                      *
 * ISTI - Italian National Research Council                                  *
 *                                                                           *
 * All rights reserved.                                                      *
 *                                                                           *
 * This program is free software; you can redistribute it and/or modify      *
 * it under the terms of the Mozilla Public License Version 2.0 as published *
 * by the Mozilla Foundation; either version 2 of the License, or            *
 * (at your option) any later version.                                       *
 *                                                                           *
 * This program is distributed in the hope that it will be useful,           *
 * but WITHOUT ANY WARRANTY; without even the implied warranty of            *
 * MERCHANTABILITY or FITNESS FOR A PARTICULAR PURPOSE. See the              *
 * Mozilla Public License Version 2.0                                        *
 * (https://www.mozilla.org/en-US/MPL/2.0/) for more details.                *
 ****************************************************************************/

#ifndef VCL_PROCESSING_ACTIONS_FILTER_MESH_CREATE_H
#define VCL_PROCESSING_ACTIONS_FILTER_MESH_CREATE_H

#ifndef VCLIB_WITH_MODULES
#include "create/create_cone_filter.h"

<<<<<<< HEAD
#include <memory>
#include <vector>
#endif

namespace vcl::proc {

std::vector<std::shared_ptr<Action>> vclibCreateFilterMeshActions()
{
    std::vector<std::shared_ptr<Action>> vec;

    vec.push_back(CreateConeFilter().clone());

    return vec;
}

} // namespace vcl::proc

=======
>>>>>>> 6f6d1974
#endif // VCL_PROCESSING_ACTIONS_FILTER_MESH_CREATE_H<|MERGE_RESOLUTION|>--- conflicted
+++ resolved
@@ -23,27 +23,6 @@
 #ifndef VCL_PROCESSING_ACTIONS_FILTER_MESH_CREATE_H
 #define VCL_PROCESSING_ACTIONS_FILTER_MESH_CREATE_H
 
-#ifndef VCLIB_WITH_MODULES
 #include "create/create_cone_filter.h"
 
-<<<<<<< HEAD
-#include <memory>
-#include <vector>
-#endif
-
-namespace vcl::proc {
-
-std::vector<std::shared_ptr<Action>> vclibCreateFilterMeshActions()
-{
-    std::vector<std::shared_ptr<Action>> vec;
-
-    vec.push_back(CreateConeFilter().clone());
-
-    return vec;
-}
-
-} // namespace vcl::proc
-
-=======
->>>>>>> 6f6d1974
 #endif // VCL_PROCESSING_ACTIONS_FILTER_MESH_CREATE_H