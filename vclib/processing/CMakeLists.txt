#*****************************************************************************
#* VCLib                                                                     *
#* Visual Computing Library                                                  *
#*                                                                           *
#* Copyright(C) 2021-2024                                                    *
#* Visual Computing Lab                                                      *
#* ISTI - Italian National Research Council                                  *
#*                                                                           *
#* All rights reserved.                                                      *
#*                                                                           *
#* This program is free software; you can redistribute it and/or modify      *
#* it under the terms of the Mozilla Public License Version 2.0 as published *
#* by the Mozilla Foundation; either version 2 of the License, or            *
#* (at your option) any later version.                                       *
#*                                                                           *
#* This program is distributed in the hope that it will be useful,           *
#* but WITHOUT ANY WARRANTY; without even the implied warranty of            *
#* MERCHANTABILITY or FITNESS FOR A PARTICULAR PURPOSE. See the              *
#* Mozilla Public License Version 2.0                                        *
#* (https://www.mozilla.org/en-US/MPL/2.0/) for more details.                *
#****************************************************************************/

cmake_minimum_required(VERSION 3.24)
project(vclib-processing)

file(GLOB_RECURSE HEADERS CONFIGURE_DEPENDS "include/vclib/*.h")

<<<<<<< HEAD
file(GLOB_RECURSE MODULES CONFIGURE_DEPENDS "src/*.ixx")
=======
add_library(${PROJECT_NAME} INTERFACE ${HEADERS})
add_library(vclib::processing ALIAS ${PROJECT_NAME})
>>>>>>> 6f6d1974

set(VCLIB_PROCESSING_TARGET_LINK_TYPE INTERFACE) # header only library

if (VCLIB_BUILD_CXX20_MODULES)
    add_library(${PROJECT_NAME})

    set(VCLIB_PROCESSING_TARGET_LINK_TYPE PUBLIC)

    target_sources(${PROJECT_NAME}
      PUBLIC
        FILE_SET CXX_MODULES FILES ${MODULES}
    )

    target_compile_definitions(${PROJECT_NAME} PUBLIC VCLIB_WITH_MODULES)

    # avoid warnings when using modules
    # todo: remove this when modules are and header units stable and supported by all compilers
    if (MSVC)
        target_compile_options(${PROJECT_NAME} PRIVATE "/wd5244;")
    else()
        target_compile_options(${PROJECT_NAME} PRIVATE -Wno-include-angled-in-module-purview)
    endif()
else()
    add_library(${PROJECT_NAME} INTERFACE ${HEADERS})
endif()

target_include_directories(${PROJECT_NAME} ${VCLIB_PROCESSING_TARGET_LINK_TYPE}
    ${CMAKE_CURRENT_SOURCE_DIR}/include)

<<<<<<< HEAD
target_link_libraries(${PROJECT_NAME} ${VCLIB_PROCESSING_TARGET_LINK_TYPE} vclib-core)
=======
target_link_libraries(${PROJECT_NAME} INTERFACE vclib::core)
>>>>>>> 6f6d1974

target_sources(${PROJECT_NAME} PRIVATE ${HEADERS})<|MERGE_RESOLUTION|>--- conflicted
+++ resolved
@@ -25,45 +25,12 @@
 
 file(GLOB_RECURSE HEADERS CONFIGURE_DEPENDS "include/vclib/*.h")
 
-<<<<<<< HEAD
-file(GLOB_RECURSE MODULES CONFIGURE_DEPENDS "src/*.ixx")
-=======
 add_library(${PROJECT_NAME} INTERFACE ${HEADERS})
 add_library(vclib::processing ALIAS ${PROJECT_NAME})
->>>>>>> 6f6d1974
 
-set(VCLIB_PROCESSING_TARGET_LINK_TYPE INTERFACE) # header only library
-
-if (VCLIB_BUILD_CXX20_MODULES)
-    add_library(${PROJECT_NAME})
-
-    set(VCLIB_PROCESSING_TARGET_LINK_TYPE PUBLIC)
-
-    target_sources(${PROJECT_NAME}
-      PUBLIC
-        FILE_SET CXX_MODULES FILES ${MODULES}
-    )
-
-    target_compile_definitions(${PROJECT_NAME} PUBLIC VCLIB_WITH_MODULES)
-
-    # avoid warnings when using modules
-    # todo: remove this when modules are and header units stable and supported by all compilers
-    if (MSVC)
-        target_compile_options(${PROJECT_NAME} PRIVATE "/wd5244;")
-    else()
-        target_compile_options(${PROJECT_NAME} PRIVATE -Wno-include-angled-in-module-purview)
-    endif()
-else()
-    add_library(${PROJECT_NAME} INTERFACE ${HEADERS})
-endif()
-
-target_include_directories(${PROJECT_NAME} ${VCLIB_PROCESSING_TARGET_LINK_TYPE}
+target_include_directories(${PROJECT_NAME} INTERFACE 
     ${CMAKE_CURRENT_SOURCE_DIR}/include)
 
-<<<<<<< HEAD
-target_link_libraries(${PROJECT_NAME} ${VCLIB_PROCESSING_TARGET_LINK_TYPE} vclib-core)
-=======
 target_link_libraries(${PROJECT_NAME} INTERFACE vclib::core)
->>>>>>> 6f6d1974
 
 target_sources(${PROJECT_NAME} PRIVATE ${HEADERS})