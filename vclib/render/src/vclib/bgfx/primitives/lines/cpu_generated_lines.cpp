/*****************************************************************************
 * VCLib                                                                     *
 * Visual Computing Library                                                  *
 *                                                                           *
 * Copyright(C) 2021-2025                                                    *
 * Visual Computing Lab                                                      *
 * ISTI - Italian National Research Council                                  *
 *                                                                           *
 * All rights reserved.                                                      *
 *                                                                           *
 * This program is free software; you can redistribute it and/or modify      *
 * it under the terms of the Mozilla Public License Version 2.0 as published *
 * by the Mozilla Foundation; either version 2 of the License, or            *
 * (at your option) any later version.                                       *
 *                                                                           *
 * This program is distributed in the hope that it will be useful,           *
 * but WITHOUT ANY WARRANTY; without even the implied warranty of            *
 * MERCHANTABILITY or FITNESS FOR A PARTICULAR PURPOSE. See the              *
 * Mozilla Public License Version 2.0                                        *
 * (https://www.mozilla.org/en-US/MPL/2.0/) for more details.                *
 ****************************************************************************/

#include <vclib/bgfx/primitives/lines/cpu_generated_lines.h>

#include <vclib/bgfx/primitives/lines/lines_utils.h>

namespace vcl::detail {

CPUGeneratedLines::CPUGeneratedLines(
    const std::vector<float>& vertCoords,
    const std::vector<float>& vertNormals,
    const std::vector<uint>&  vertColors,
    const std::vector<uint>&  lineColors)
{
    setPoints(vertCoords, vertNormals, vertColors, lineColors);
}

CPUGeneratedLines::CPUGeneratedLines(
    const std::vector<float>& vertCoords,
    const std::vector<uint>&  lineIndices,
    const std::vector<float>& vertNormals,
    const std::vector<uint>&  vertColors,
    const std::vector<uint>&  lineColors)
{
    setPoints(vertCoords, lineIndices, vertNormals, vertColors, lineColors);
}

void CPUGeneratedLines::swap(CPUGeneratedLines& other)
{
    using std::swap;

    swap(mVertexCoords, other.mVertexCoords);
    swap(mVertexNormals, other.mVertexNormals);
    swap(mVertexColors, other.mVertexColors);
    swap(mLineColors, other.mLineColors);
    swap(mIndices, other.mIndices);
}

void CPUGeneratedLines::setPoints(
    const std::vector<float>& vertCoords,
    const std::vector<float>& vertNormals,
    const std::vector<uint>&  vertColors,
    const std::vector<uint>&  lineColors)
{
    const std::vector<uint> lineIndices;
    setPoints(
        false, vertCoords, lineIndices, vertNormals, vertColors, lineColors);
}

void CPUGeneratedLines::setPoints(
    const std::vector<float>& vertCoords,
    const std::vector<uint>&  lineIndices,
    const std::vector<float>& vertNormals,
    const std::vector<uint>&  vertColors,
    const std::vector<uint>&  lineColors)
{
    setPoints(
        true, vertCoords, lineIndices, vertNormals, vertColors, lineColors);
}

void CPUGeneratedLines::draw(uint viewId) const
{
    mVertexCoords.bind(0);
    mVertexColors.bind(1);
    mVertexNormals.bind(2);
    mLineColors.bind(0);
    mIndices.bind();
    bgfx::setState(linesDrawState());
    bgfx::submit(viewId, mLinesPH);
}

void CPUGeneratedLines::setPoints(
    bool                      setLineIndices,
    const std::vector<float>& vertCoords,
    const std::vector<uint>&  lineIndices,
    const std::vector<float>& vertNormals,
    const std::vector<uint>&  vertColors,
    const std::vector<uint>&  lineColors)
{
    assert(vertCoords.size() % 3 == 0);
    assert(lineIndices.size() % 2 == 0);

    const bool setColors     = vertColors.size() != 0;
    const bool setNormals    = vertNormals.size() != 0;
    const bool setLineColors = lineColors.size() != 0;

    const uint nPoints =
        setLineIndices ? lineIndices.size() : vertCoords.size() / 3;

    assert(!setColors || vertCoords.size() == vertColors.size() * 3);
    assert(!setNormals || vertCoords.size() == vertNormals.size());
    assert(!setLineColors || vertColors.size() == lineColors.size() * 2);

    if (nPoints > 1) {
        uint bufferVertCoordsSize  = (nPoints / 2) * 4 * 6;
        uint bufferVertColorsSize  = (nPoints / 2) * 4 * 2;
        uint bufferVertNormalsSize = (nPoints / 2) * 4 * 6;
<<<<<<< HEAD
        uint bufferLineColorsSize  = (nPoints / 2) * 4 * 2;
=======
>>>>>>> 329158f7

        uint bufferIndsSize = (nPoints / 2) * 6;

        auto [vCoords, vCoordsReleaseFn] =
            linesGetAllocatedBufferAndReleaseFn<float>(bufferVertCoordsSize);

        auto [vColors, vColorsReleaseFn] =
            linesGetAllocatedBufferAndReleaseFn<float>(bufferVertColorsSize);

        auto [vNormals, vNormalsReleaseFn] =
            linesGetAllocatedBufferAndReleaseFn<float>(bufferVertNormalsSize);

        auto [indices, iReleaseFn] =
            linesGetAllocatedBufferAndReleaseFn<uint>(bufferIndsSize);

        uint viCoords  = 0;
        uint viColors  = 0;
        uint viNormals = 0;

        uint ii = 0;
        for (uint i = 0; i < nPoints - 1; i += 2) {
            uint index0 = setLineIndices ? lineIndices[i] : i;
            uint index1 = setLineIndices ? lineIndices[i + 1] : i + 1;

            for (uint k = 0; k < 2; k++) {
                for (uint j = 0; j < 2; j++) {
                    vCoords[viCoords++] = vertCoords[(index0 * 3)];
                    vCoords[viCoords++] = vertCoords[(index0 * 3) + 1];
                    vCoords[viCoords++] = vertCoords[(index0 * 3) + 2];

                    vCoords[viCoords++] = vertCoords[(index1 * 3)];
                    vCoords[viCoords++] = vertCoords[(index1 * 3) + 1];
                    vCoords[viCoords++] = vertCoords[(index1 * 3) + 2];

                    if (setColors) {
                        vColors[viColors++] =
                            std::bit_cast<float>(vertColors[index0]);

                        vColors[viColors++] =
                            std::bit_cast<float>(vertColors[index1]);
                    }

                    if (setNormals) {
                        vNormals[viNormals++] = vertNormals[(index0 * 3)];
                        vNormals[viNormals++] = vertNormals[(index0 * 3) + 1];
                        vNormals[viNormals++] = vertNormals[(index0 * 3) + 2];

                        vNormals[viNormals++] = vertNormals[(index1 * 3)];
                        vNormals[viNormals++] = vertNormals[(index1 * 3) + 1];
                        vNormals[viNormals++] = vertNormals[(index1 * 3) + 2];
                    }
                }
            }

            uint index    = (4 * (i / 2));
            indices[ii++] = index;
            indices[ii++] = index + 3;
            indices[ii++] = index + 1;

            indices[ii++] = index;
            indices[ii++] = index + 2;
            indices[ii++] = index + 3;
        }

        {
            bgfx::VertexLayout layout;
            layout.begin()
                .add(bgfx::Attrib::Position, 3, bgfx::AttribType::Float)
                .add(bgfx::Attrib::TexCoord0, 3, bgfx::AttribType::Float)
                .end();

            mVertexCoords.create(
                bgfx::makeRef(
                    vCoords,
                    sizeof(float) * bufferVertCoordsSize,
                    vCoordsReleaseFn),
                layout);
        }

        if (setColors) {
            bgfx::VertexLayout layout;
            layout.begin()
                .add(bgfx::Attrib::Color0, 4, bgfx::AttribType::Uint8, true)
                .add(bgfx::Attrib::Color1, 4, bgfx::AttribType::Uint8, true)
                .end();

            mVertexColors.create(
                bgfx::makeRef(
                    vColors,
                    sizeof(float) * bufferVertColorsSize,
                    vColorsReleaseFn),
                layout);
        }

        if (setNormals) {
            bgfx::VertexLayout layout;
            layout.begin()
                .add(bgfx::Attrib::Normal, 3, bgfx::AttribType::Float)
                .add(bgfx::Attrib::TexCoord1, 3, bgfx::AttribType::Float)
                .end();

            mVertexNormals.create(
                bgfx::makeRef(
                    vNormals,
                    sizeof(float) * bufferVertNormalsSize,
                    vNormalsReleaseFn),
                layout);
        }

        if (setLineColors) {
            mLineColors.createForCompute(
                lineColors.data(),
                lineColors.size(),
                PrimitiveType::UINT,
                bgfx::Access::Read);
        }

        mIndices.create(
            bgfx::makeRef(indices, sizeof(uint) * bufferIndsSize, iReleaseFn),
            BGFX_BUFFER_INDEX32);
    }
    else {
        mVertexCoords.destroy();
        mVertexNormals.destroy();
        mVertexColors.destroy();
        mLineColors.destroy();
        mIndices.destroy();
    }
}

} // namespace vcl::detail<|MERGE_RESOLUTION|>--- conflicted
+++ resolved
@@ -115,10 +115,6 @@
         uint bufferVertCoordsSize  = (nPoints / 2) * 4 * 6;
         uint bufferVertColorsSize  = (nPoints / 2) * 4 * 2;
         uint bufferVertNormalsSize = (nPoints / 2) * 4 * 6;
-<<<<<<< HEAD
-        uint bufferLineColorsSize  = (nPoints / 2) * 4 * 2;
-=======
->>>>>>> 329158f7
 
         uint bufferIndsSize = (nPoints / 2) * 6;
 
