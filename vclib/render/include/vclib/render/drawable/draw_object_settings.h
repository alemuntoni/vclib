--- conflicted
+++ resolved
@@ -42,11 +42,8 @@
      */
     bool pbrMode = false;
 
-<<<<<<< HEAD
     DrawObjectSettings() = default;
 
-=======
->>>>>>> 11775ce2
     DrawObjectSettings(uint vId, uint oId) : viewId(vId), objectId(oId) {}
 };
 
