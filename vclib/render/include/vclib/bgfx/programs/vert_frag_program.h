/*****************************************************************************
 * VCLib                                                                     *
 * Visual Computing Library                                                  *
 *                                                                           *
 * Copyright(C) 2021-2025                                                    *
 * Visual Computing Lab                                                      *
 * ISTI - Italian National Research Council                                  *
 *                                                                           *
 * All rights reserved.                                                      *
 *                                                                           *
 * This program is free software; you can redistribute it and/or modify      *
 * it under the terms of the Mozilla Public License Version 2.0 as published *
 * by the Mozilla Foundation; either version 2 of the License, or            *
 * (at your option) any later version.                                       *
 *                                                                           *
 * This program is distributed in the hope that it will be useful,           *
 * but WITHOUT ANY WARRANTY; without even the implied warranty of            *
 * MERCHANTABILITY or FITNESS FOR A PARTICULAR PURPOSE. See the              *
 * Mozilla Public License Version 2.0                                        *
 * (https://www.mozilla.org/en-US/MPL/2.0/) for more details.                *
 ****************************************************************************/

#ifndef VCL_BGFX_PROGRAMS_VERT_FRAG_PROGRAM_H
#define VCL_BGFX_PROGRAMS_VERT_FRAG_PROGRAM_H

namespace vcl {

enum class VertFragProgram {
    DRAWABLE_AXIS,
    DRAWABLE_DIRECTIONAL_LIGHT,

    DRAWABLE_MESH_EDGES,
    DRAWABLE_MESH_POINTS,
<<<<<<< HEAD
    DRAWABLE_MESH_POINTS_INSTANCE,
    DRAWABLE_MESH_SURFACE,
=======

    DRAWABLE_MESH_SURFACE_UBER,
    // SURFACE_NONE
    DRAWABLE_MESH_SURFACE_NONE_COLOR_VERTEX,
    DRAWABLE_MESH_SURFACE_NONE_COLOR_MESH,
    DRAWABLE_MESH_SURFACE_NONE_COLOR_FACE,
    DRAWABLE_MESH_SURFACE_NONE_COLOR_USER,
    DRAWABLE_MESH_SURFACE_NONE_TEX_VERTEX,
    DRAWABLE_MESH_SURFACE_NONE_TEX_WEDGE,
    // SURFACE_FLAT
    DRAWABLE_MESH_SURFACE_FLAT_COLOR_VERTEX,
    DRAWABLE_MESH_SURFACE_FLAT_COLOR_MESH,
    DRAWABLE_MESH_SURFACE_FLAT_COLOR_FACE,
    DRAWABLE_MESH_SURFACE_FLAT_COLOR_USER,
    DRAWABLE_MESH_SURFACE_FLAT_TEX_VERTEX,
    DRAWABLE_MESH_SURFACE_FLAT_TEX_WEDGE,
    // SURFACE_SMOOTH
    DRAWABLE_MESH_SURFACE_SMOOTH_COLOR_VERTEX,
    DRAWABLE_MESH_SURFACE_SMOOTH_COLOR_MESH,
    DRAWABLE_MESH_SURFACE_SMOOTH_COLOR_FACE,
    DRAWABLE_MESH_SURFACE_SMOOTH_COLOR_USER,
    DRAWABLE_MESH_SURFACE_SMOOTH_TEX_VERTEX,
    DRAWABLE_MESH_SURFACE_SMOOTH_TEX_WEDGE,

    // SURFACE_NONE
    DRAWABLE_MESH_SURFACE_NONE_COLOR_VERTEX_SI,
    DRAWABLE_MESH_SURFACE_NONE_COLOR_MESH_SI,
    DRAWABLE_MESH_SURFACE_NONE_COLOR_FACE_SI,
    DRAWABLE_MESH_SURFACE_NONE_COLOR_USER_SI,
    DRAWABLE_MESH_SURFACE_NONE_TEX_VERTEX_SI,
    DRAWABLE_MESH_SURFACE_NONE_TEX_WEDGE_SI,
    // SURFACE_FLAT
    DRAWABLE_MESH_SURFACE_FLAT_COLOR_VERTEX_SI,
    DRAWABLE_MESH_SURFACE_FLAT_COLOR_MESH_SI,
    DRAWABLE_MESH_SURFACE_FLAT_COLOR_FACE_SI,
    DRAWABLE_MESH_SURFACE_FLAT_COLOR_USER_SI,
    DRAWABLE_MESH_SURFACE_FLAT_TEX_VERTEX_SI,
    DRAWABLE_MESH_SURFACE_FLAT_TEX_WEDGE_SI,
    // SURFACE_SMOOTH
    DRAWABLE_MESH_SURFACE_SMOOTH_COLOR_VERTEX_SI,
    DRAWABLE_MESH_SURFACE_SMOOTH_COLOR_MESH_SI,
    DRAWABLE_MESH_SURFACE_SMOOTH_COLOR_FACE_SI,
    DRAWABLE_MESH_SURFACE_SMOOTH_COLOR_USER_SI,
    DRAWABLE_MESH_SURFACE_SMOOTH_TEX_VERTEX_SI,
    DRAWABLE_MESH_SURFACE_SMOOTH_TEX_WEDGE_SI,

>>>>>>> 6b4c0706
    DRAWABLE_MESH_WIREFRAME,
    DRAWABLE_MESH_EDGES_ID,
    DRAWABLE_MESH_POINTS_ID,
    DRAWABLE_MESH_POINTS_INSTANCE_ID,
    DRAWABLE_MESH_SURFACE_ID,
    DRAWABLE_MESH_WIREFRAME_ID,

    DRAWABLE_TRACKBALL,

    FONT_BASIC,
    FONT_DISTANCE_FIELD,
    FONT_DISTANCE_FIELD_DROP_SHADOW,
    FONT_DISTANCE_FIELD_DROP_SHADOW_IMAGE,
    FONT_DISTANCE_FIELD_OUTLINE,
    FONT_DISTANCE_FIELD_OUTLINE_DROP_SHADOW_IMAGE,
    FONT_DISTANCE_FIELD_OUTLINE_IMAGE,
    FONT_DISTANCE_FIELD_SUBPIXEL,

    COUNT
};

} // namespace vcl

#endif // VCL_BGFX_PROGRAMS_VERT_FRAG_PROGRAM_H<|MERGE_RESOLUTION|>--- conflicted
+++ resolved
@@ -31,10 +31,7 @@
 
     DRAWABLE_MESH_EDGES,
     DRAWABLE_MESH_POINTS,
-<<<<<<< HEAD
     DRAWABLE_MESH_POINTS_INSTANCE,
-    DRAWABLE_MESH_SURFACE,
-=======
 
     DRAWABLE_MESH_SURFACE_UBER,
     // SURFACE_NONE
@@ -81,7 +78,6 @@
     DRAWABLE_MESH_SURFACE_SMOOTH_TEX_VERTEX_SI,
     DRAWABLE_MESH_SURFACE_SMOOTH_TEX_WEDGE_SI,
 
->>>>>>> 6b4c0706
     DRAWABLE_MESH_WIREFRAME,
     DRAWABLE_MESH_EDGES_ID,
     DRAWABLE_MESH_POINTS_ID,
