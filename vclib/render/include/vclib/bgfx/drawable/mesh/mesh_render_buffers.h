/*****************************************************************************
 * VCLib                                                                     *
 * Visual Computing Library                                                  *
 *                                                                           *
 * Copyright(C) 2021-2025                                                    *
 * Visual Computing Lab                                                      *
 * ISTI - Italian National Research Council                                  *
 *                                                                           *
 * All rights reserved.                                                      *
 *                                                                           *
 * This program is free software; you can redistribute it and/or modify      *
 * it under the terms of the Mozilla Public License Version 2.0 as published *
 * by the Mozilla Foundation; either version 2 of the License, or            *
 * (at your option) any later version.                                       *
 *                                                                           *
 * This program is distributed in the hope that it will be useful,           *
 * but WITHOUT ANY WARRANTY; without even the implied warranty of            *
 * MERCHANTABILITY or FITNESS FOR A PARTICULAR PURPOSE. See the              *
 * Mozilla Public License Version 2.0                                        *
 * (https://www.mozilla.org/en-US/MPL/2.0/) for more details.                *
 ****************************************************************************/

#ifndef VCL_BGFX_DRAWABLE_MESH_MESH_RENDER_BUFFERS_H
#define VCL_BGFX_DRAWABLE_MESH_MESH_RENDER_BUFFERS_H

#include "mesh_render_buffers_macros.h"

#include <vclib/algorithms/mesh/import_export/append_replace_to_buffer.h>
#include <vclib/algorithms/mesh/import_export/export_buffer.h>
#include <vclib/algorithms/mesh/stat/topology.h>
#include <vclib/bgfx/buffers.h>
#include <vclib/bgfx/texture_unit.h>
#include <vclib/render/drawable/mesh/mesh_render_data.h>

#include <bgfx/bgfx.h>

namespace vcl {

template<MeshConcept MeshType>
class MeshRenderBuffers : public vcl::MeshRenderData<MeshType>
{
    using Base = vcl::MeshRenderData<MeshType>;

    BuffersToFill mBuffersToFill = BUFFERS_TO_FILL_ALL;

    VertexBuffer mVertexCoordsBuffer;
    VertexBuffer mVertexNormalsBuffer;
    VertexBuffer mVertexColorsBuffer;
    VertexBuffer mVertexUVBuffer;
    VertexBuffer mVertexWedgeUVBuffer;

    IndexBuffer mTriangleIndexBuffer;
    IndexBuffer mTriangleNormalBuffer;
    IndexBuffer mTriangleColorBuffer;

    IndexBuffer mTriangleTextureIndexBuffer;

    // TODO: manage wireframe with proper lines
    IndexBuffer mEdgeIndexBuffer;
    IndexBuffer mEdgeNormalBuffer;
    IndexBuffer mEdgeColorBuffer;

    // TODO: manage wireframe with proper lines
    IndexBuffer mWireframeIndexBuffer;

    std::vector<std::unique_ptr<TextureUnit>> mTextureUnits;

public:
    MeshRenderBuffers() = default;

    MeshRenderBuffers(
        const MeshType& mesh,
        BuffersToFill   buffersToFill = BUFFERS_TO_FILL_ALL) :
            Base(mesh, buffersToFill), mBuffersToFill(buffersToFill)
    {
        createBGFXBuffers(mesh);
    }

    MeshRenderBuffers(const MeshRenderBuffers& other) = delete;

    MeshRenderBuffers(MeshRenderBuffers&& other) { swap(other); }

    ~MeshRenderBuffers() { destroyBGFXBuffers(); }

    MeshRenderBuffers& operator=(const MeshRenderBuffers& other) = delete;

    MeshRenderBuffers& operator=(MeshRenderBuffers&& other)
    {
        swap(other);
        return *this;
    }

    void swap(MeshRenderBuffers& other)
    {
        using std::swap;
        swap((Base&) *this, (Base&) other);
        swap(mBuffersToFill, other.mBuffersToFill);
        swap(mVertexCoordsBuffer, other.mVertexCoordsBuffer);
        swap(mVertexNormalsBuffer, other.mVertexNormalsBuffer);
        swap(mVertexColorsBuffer, other.mVertexColorsBuffer);
        swap(mVertexUVBuffer, other.mVertexUVBuffer);
        swap(mVertexWedgeUVBuffer, other.mVertexWedgeUVBuffer);
        swap(mTriangleIndexBuffer, other.mTriangleIndexBuffer);
        swap(mTriangleNormalBuffer, other.mTriangleNormalBuffer);
        swap(mTriangleColorBuffer, other.mTriangleColorBuffer);
        swap(mTriangleTextureIndexBuffer, other.mTriangleTextureIndexBuffer);
        swap(mEdgeIndexBuffer, other.mEdgeIndexBuffer);
        swap(mEdgeNormalBuffer, other.mEdgeNormalBuffer);
        swap(mEdgeColorBuffer, other.mEdgeColorBuffer);
<<<<<<< HEAD
        swap(mWireframeIndexBuffer, other.mWireframeIndexBuffer);
        swap(mTexturesH, other.mTexturesH);
=======
        swap(mWireframeIndexBH, other.mWireframeIndexBH);
        swap(mTextureUnits, other.mTextureUnits);
>>>>>>> 1c5b0a38
    }

    friend void swap(MeshRenderBuffers& a, MeshRenderBuffers& b) { a.swap(b); }

    void update(const MeshType& mesh)
    {
        Base::update(mesh);
        destroyBGFXBuffers();
        createBGFXBuffers(mesh);
    }

    void bindVertexBuffers(const MeshRenderSettings& mrs) const
    {
        // bgfx allows a maximum number of 4 vertex streams...

        mVertexCoordsBuffer.bind(0);
        mVertexNormalsBuffer.bind(1);
        mVertexColorsBuffer.bind(2);

        if (mrs.isSurfaceColorPerVertexTexcoords()) {
            mVertexUVBuffer.bind(3);
        }
        else if (mrs.isSurfaceColorPerWedgeTexcoords()) {
            mVertexWedgeUVBuffer.bind(3);
        }
    }

    void bindIndexBuffers(
        MeshBufferId indexBufferToBind = MeshBufferId::TRIANGLES) const
    {
        if (indexBufferToBind == MeshBufferId::TRIANGLES) {
            mTriangleIndexBuffer.bind();

            mTriangleNormalBuffer.bind(VCL_MRB_PRIMITIVE_NORMAL_BUFFER);

            mTriangleColorBuffer.bind(VCL_MRB_PRIMITIVE_COLOR_BUFFER);

            mTriangleTextureIndexBuffer.bind(
                VCL_MRB_TRIANGLE_TEXTURE_ID_BUFFER);
        }
        else if (indexBufferToBind == MeshBufferId::EDGES) {
            mEdgeIndexBuffer.bind();

            mEdgeNormalBuffer.bind(VCL_MRB_PRIMITIVE_NORMAL_BUFFER);

            mEdgeColorBuffer.bind(VCL_MRB_PRIMITIVE_COLOR_BUFFER);
        }
        else if (indexBufferToBind == MeshBufferId::WIREFRAME) {
            mWireframeIndexBuffer.bind();
        }
    }

    void bindTextures() const
    {
        uint i = VCL_MRB_TEXTURE0; // first slot available is VCL_MRB_TEXTURE0
        for (const auto& ptr : mTextureUnits) {
            ptr->bind(i);
            i++;
        }
    }

private:
    void createBGFXBuffers(const MeshType& mesh)
    {
        using enum MeshBufferId;

        std::vector<std::pair<uint, uint>> vwm;
        std::list<uint> vtd;
        std::list<std::list<std::pair<uint, uint>>> ftr;

        if constexpr (HasPerFaceWedgeTexCoords<MeshType>) {
            if (mesh.isPerFaceWedgeTexCoordsEnabled()) {
                countVerticesToDuplicateByWedgeTexCoords(mesh, vwm, vtd, ftr);
            }
        }

        TriPolyIndexBiMap indexMap;
        uint numTris = 0;

        if (mBuffersToFill[toUnderlying(VERTICES)]) {
            // vertex buffer (coordinates)
            createVertexCoordsBuffer(mesh, vwm, vtd, ftr);

            // vertex buffer (normals)
            createVertexNormalsBuffer(mesh, vwm, vtd, ftr);

            // vertex buffer (colors)
            createVertexColorsBuffer(mesh, vwm, vtd, ftr);

            // vertex buffer (UVs)
            createVertexTexCoordsBuffer(mesh, vwm, vtd, ftr);

            // vertex wedges buffer (duplicated vertices)
            createWedgeTexCoordsBuffer(mesh, vwm, vtd, ftr);

            if (mBuffersToFill[toUnderlying(TRIANGLES)]) {
                // triangle index buffer
                createTriangleIndicesBuffer(mesh, vwm, vtd, ftr, indexMap);

                // triangle normal buffer
                createTriangleNormalsBuffer(mesh, indexMap);

                // triangle color buffer
                createTriangleColorsBuffer(mesh, indexMap);

                // triangle wedge texture indices buffer
                createWedgeTextureIndicesBuffer(mesh, indexMap);
            }

            if (mBuffersToFill[toUnderlying(EDGES)]) {
                // edge index buffer
                createEdgeIndicesBuffer(mesh);

                // edge normal buffer
                createEdgeNormalsBuffer(mesh);

                // edge color buffer
                createEdgeColorsBuffer(mesh);
            }

            if (mBuffersToFill[toUnderlying(WIREFRAME)]) {
                // wireframe index buffer
                createWireframeIndicesBuffer(mesh);
            }

            if (mBuffersToFill[toUnderlying(TEXTURES)]) {
                // textures
                createTextureUnits(mesh);
            }
        }
    }

    void createVertexCoordsBuffer(
        const MeshType& mesh,
        const auto&     vmw,
        const auto&     vtd,
        const auto&     ftr)
    {
        uint nv = mesh.vertexNumber() + vtd.size();

        auto [buffer, releaseFn] =
            getAllocatedBufferAndReleaseFn<float>(nv * 3);

        vertexCoordsToBuffer(mesh, buffer);
        appendDuplicateVertexCoordsToBuffer(mesh, vtd, buffer);

        mVertexCoordsBuffer.set(
            buffer,
            nv * 3,
            bgfx::Attrib::Position,
            3,
            PrimitiveType::FLOAT,
            false,
            releaseFn);
    }

    void createVertexNormalsBuffer(
        const MeshType& mesh,
        const auto&     vmw,
        const auto&     vtd,
        const auto&     ftr)
    {
        using enum MeshBufferId;

        if constexpr (vcl::HasPerVertexNormal<MeshType>) {
            if (mBuffersToFill[toUnderlying(VERT_NORMALS)]) {
                if (vcl::isPerVertexNormalAvailable(mesh)) {
                    uint nv = mesh.vertexNumber() + vtd.size();

                    auto [buffer, releaseFn] =
                        getAllocatedBufferAndReleaseFn<float>(nv * 3);

                    vertexNormalsToBuffer(mesh, buffer);
                    appendDuplicateVertexNormalsToBuffer(mesh, vtd, buffer);

                    mVertexNormalsBuffer.set(
                        buffer,
                        nv * 3,
                        bgfx::Attrib::Normal,
                        3,
                        PrimitiveType::FLOAT,
                        false,
                        releaseFn);
                }
            }
        }
    }

    void createVertexColorsBuffer(
        const MeshType& mesh,
        const auto&     vmw,
        const auto&     vtd,
        const auto&     ftr)
    {
        using enum MeshBufferId;

        if constexpr (vcl::HasPerVertexColor<MeshType>) {
            if (mBuffersToFill[toUnderlying(VERT_COLORS)]) {
                if (vcl::isPerVertexColorAvailable(mesh)) {
                    uint nv = mesh.vertexNumber() + vtd.size();

                    auto [buffer, releaseFn] =
                        getAllocatedBufferAndReleaseFn<uint>(nv);

                    vertexColorsToBuffer(mesh, buffer, Color::Format::ABGR);
                    appendDuplicateVertexColorsToBuffer(
                        mesh, vtd, buffer, Color::Format::ABGR);

                    mVertexColorsBuffer.set(
                        buffer,
                        nv * 4,
                        bgfx::Attrib::Color0,
                        4,
                        PrimitiveType::UCHAR,
                        true,
                        releaseFn);

                }
            }
        }
    }

    void createVertexTexCoordsBuffer(
        const MeshType& mesh,
        const auto&     vmw,
        const auto&     vtd,
        const auto&     ftr)
    {
        using enum MeshBufferId;

        if constexpr (vcl::HasPerVertexTexCoord<MeshType>) {
            if (mBuffersToFill[toUnderlying(VERT_TEXCOORDS)]) {
                if (vcl::isPerVertexTexCoordAvailable(mesh)) {
                    uint nv = mesh.vertexNumber() + vtd.size();

                    auto [buffer, releaseFn] =
                        getAllocatedBufferAndReleaseFn<float>(nv * 2);

                    vertexTexCoordsToBuffer(mesh, buffer);
                    appendDuplicateVertexTexCoordsToBuffer(mesh, vtd, buffer);

                    mVertexUVBuffer.set(
                        buffer,
                        nv * 2,
                        bgfx::Attrib::TexCoord0,
                        2,
                        PrimitiveType::FLOAT,
                        false,
                        releaseFn);
                }
            }
        }
    }

    void createWedgeTexCoordsBuffer(
        const MeshType& mesh,
        const auto&     vmw,
        const auto&     vtd,
        const auto&     ftr)
    {
        using enum MeshBufferId;

        if constexpr(vcl::HasPerFaceWedgeTexCoords<MeshType>) {
            if (mBuffersToFill[toUnderlying(WEDGE_TEXCOORDS)]) {
                if (isPerFaceWedgeTexCoordsAvailable(mesh)) {
                    uint nv = mesh.vertexNumber() + vtd.size();

                    auto [buffer, releaseFn] =
                        getAllocatedBufferAndReleaseFn<float>(nv * 2);

                    wedgeTexCoordsAsDuplicatedVertexTexCoordsToBuffer(
                        mesh, vmw, ftr, buffer);

                    mVertexWedgeUVBuffer.set(
                        buffer,
                        nv * 2,
                        bgfx::Attrib::TexCoord1,
                        2,
                        PrimitiveType::FLOAT,
                        false,
                        releaseFn);
                }
            }
        }
    }

    void createTriangleIndicesBuffer(
        const MeshType&    mesh,
        const auto&        vmw,
        const auto&        vtd,
        const auto&        ftr,
        TriPolyIndexBiMap& indexMap)
    {
        using enum MeshBufferId;

        if constexpr (vcl::HasFaces<MeshType>) {
            const uint NUM_TRIS = vcl::countTriangulatedTriangles(mesh);

            auto [buffer, releaseFn] =
                getAllocatedBufferAndReleaseFn<uint>(
                    NUM_TRIS * 3);

            triangulatedFaceIndicesToBuffer(
                mesh, buffer, indexMap, MatrixStorageType::ROW_MAJOR, NUM_TRIS);
            replaceTriangulatedFaceIndicesByVertexDuplicationToBuffer(
                mesh, vtd, ftr, indexMap, buffer);

            mTriangleIndexBuffer.set(
                buffer, NUM_TRIS * 3, true, releaseFn);
        }
    }

    void createTriangleNormalsBuffer(
        const MeshType&          mesh,
        const TriPolyIndexBiMap& indexMap)
    {
        using enum MeshBufferId;

        if constexpr (vcl::HasPerFaceNormal<MeshType>) {
            if (mBuffersToFill[toUnderlying(TRI_NORMALS)]) {
                if (vcl::isPerFaceNormalAvailable(mesh)) {
                    const uint NUM_TRIS = indexMap.triangleNumber();

                    auto [buffer, releaseFn] =
                        getAllocatedBufferAndReleaseFn<float>(
                            NUM_TRIS * 3);

                    triangulatedFaceNormalsToBuffer(
                        mesh, buffer, indexMap, MatrixStorageType::ROW_MAJOR);

                    mTriangleNormalBuffer.setForCompute(
                        buffer,
                        NUM_TRIS * 3,
                        PrimitiveType::FLOAT,
                        bgfx::Access::Read,
                        releaseFn);
                }
            }
        }
    }

    void createTriangleColorsBuffer(
        const MeshType&          mesh,
        const TriPolyIndexBiMap& indexMap)
    {
        using enum MeshBufferId;

        if constexpr (vcl::HasPerFaceColor<MeshType>) {
            if (mBuffersToFill[toUnderlying(TRI_COLORS)]) {
                if (vcl::isPerFaceColorAvailable(mesh)) {
                    const uint NUM_TRIS = indexMap.triangleNumber();

                    auto [buffer, releaseFn] =
                        getAllocatedBufferAndReleaseFn<uint>(NUM_TRIS);

                    triangulatedFaceColorsToBuffer(
                        mesh, buffer, indexMap, Color::Format::ABGR);

                    mTriangleColorBuffer.setForCompute(
                        buffer,
                        NUM_TRIS,
                        PrimitiveType::UINT,
                        bgfx::Access::Read,
                        releaseFn);
                }
            }
        }
    }

    void createWedgeTextureIndicesBuffer(
        const MeshType&          mesh,
        const TriPolyIndexBiMap& indexMap)
    {
        using enum MeshBufferId;

        if constexpr (vcl::HasPerFaceWedgeTexCoords<MeshType>) {
            if (mBuffersToFill[toUnderlying(WEDGE_TEXCOORDS)]) {
                if (isPerFaceWedgeTexCoordsAvailable(mesh)) {
                    const uint NUM_TRIS = indexMap.triangleNumber();

                    auto [buffer, releaseFn] =
                        getAllocatedBufferAndReleaseFn<uint>(NUM_TRIS);

                    triangulatedFaceWedgeTexCoordIndicesToBuffer(
                        mesh, buffer, indexMap);

                    mTriangleTextureIndexBuffer.setForCompute(
                        buffer,
                        NUM_TRIS,
                        PrimitiveType::UINT,
                        bgfx::Access::Read,
                        releaseFn);
                }
            }
        }
    }

    void createEdgeIndicesBuffer(const MeshType& mesh)
    {
        if constexpr(vcl::HasEdges<MeshType>) {
            auto [buffer, releaseFn] =
                getAllocatedBufferAndReleaseFn<uint>(mesh.edgeNumber() * 2);

            edgeIndicesToBuffer(mesh, buffer);

            mEdgeIndexBuffer.set(
                 buffer, mesh.edgeNumber() * 2);
        }
    }

    void createEdgeNormalsBuffer(const MeshType& mesh)
    {
        using enum MeshBufferId;

        if constexpr (vcl::HasPerEdgeNormal<MeshType>) {
            if (mBuffersToFill[toUnderlying(EDGE_NORMALS)]) {
                if (vcl::isPerEdgeNormalAvailable(mesh)) {
                    auto [buffer, releaseFn] =
                        getAllocatedBufferAndReleaseFn<float>(
                            mesh.edgeNumber() * 3);

                    edgeNormalsToBuffer(mesh, buffer);

                    mEdgeNormalBuffer.setForCompute(
                        buffer,
                        mesh.edgeNumber() * 3,
                        PrimitiveType::FLOAT,
                        bgfx::Access::Read,
                        releaseFn);
                }
            }
        }
    }

    void createEdgeColorsBuffer(const MeshType& mesh)
    {
        using enum MeshBufferId;

        if constexpr (vcl::HasPerEdgeColor<MeshType>) {
            if (mBuffersToFill[toUnderlying(EDGE_COLORS)]) {
                if (vcl::isPerEdgeColorAvailable(mesh)) {
                    auto [buffer, releaseFn] =
                        getAllocatedBufferAndReleaseFn<uint>(
                            mesh.edgeNumber());

                    edgeColorsToBuffer(mesh, buffer, Color::Format::ABGR);

                    mEdgeColorBuffer.setForCompute(
                        buffer,
                        mesh.edgeNumber(),
                        PrimitiveType::UINT,
                        bgfx::Access::Read,
                        releaseFn);
                }
            }
        }
    }

    void createWireframeIndicesBuffer(const MeshType& mesh)
    {
        using enum MeshBufferId;

        if constexpr (vcl::HasFaces<MeshType>) {
            const uint NUM_EDGES = vcl::countPerFaceVertexReferences(mesh);

            auto [buffer, releaseFn] =
                getAllocatedBufferAndReleaseFn<uint>(NUM_EDGES * 2);

            wireframeIndicesToBuffer(mesh, buffer);

            mWireframeIndexBuffer.set(buffer, NUM_EDGES *2, true, releaseFn);
        }

        // WAS:
        // if (Base::wireframeBufferData()) {
        //     mWireframeIndexBH = bgfx::createIndexBuffer(
        //         bgfx::makeRef(
        //             Base::wireframeBufferData(),
        //             Base::wireframeBufferSize() * sizeof(uint)),
        //         BGFX_BUFFER_INDEX32);
        // }
    }

    void createTextureUnits(const MeshType& mesh)
    {
        if (Base::textureNumber() > 0) {
            mTextureUnits.reserve(Base::textureNumber());

            for (uint i = 0; i < Base::textureNumber(); ++i) {
                vcl::Point2i tSize = Base::textureSize(i);

                auto tu = std::make_unique<TextureUnit>();
                tu->set(
                    Base::textureBufferData(i),
                    tSize,
                    "s_tex" + std::to_string(i));

                mTextureUnits.push_back(std::move(tu));

                // uint tBufSize = tSize.x() * tSize.y() * 4;

                // auto th = bgfx::createTexture2D(
                //     tSize.x(),
                //     tSize.y(),
                //     false,
                //     1,
                //     bgfx::TextureFormat::RGBA8,
                //     0,
                //     bgfx::makeRef(Base::textureBufferData(i), tBufSize));

                // std::string uniformName = "s_tex" + std::to_string(i);

                // auto uh = bgfx::createUniform(
                //     uniformName.c_str(), bgfx::UniformType::Sampler);

                // mTexturesH.push_back(std::make_pair(th, uh));
            }
        }
    }

    void destroyBGFXBuffers()
    {
<<<<<<< HEAD
        for (auto [th, uh] : mTexturesH) {
            bgfx::destroy(th);
            bgfx::destroy(uh);
        }
        mTexturesH.clear();
=======
        if (bgfx::isValid(mWireframeIndexBH))
            bgfx::destroy(mWireframeIndexBH);

        mTextureUnits.clear();
>>>>>>> 1c5b0a38
    }

    template<typename T>
    std::pair<T*, bgfx::ReleaseFn> getAllocatedBufferAndReleaseFn(
        uint size)
    {
        T* buffer = new T[size];

        return std::make_pair(buffer, [](void* ptr, void*) {
            delete[] static_cast<T*>(ptr);
        });
    }

};

} // namespace vcl

#endif // VCL_BGFX_DRAWABLE_MESH_MESH_RENDER_BUFFERS_H<|MERGE_RESOLUTION|>--- conflicted
+++ resolved
@@ -107,13 +107,8 @@
         swap(mEdgeIndexBuffer, other.mEdgeIndexBuffer);
         swap(mEdgeNormalBuffer, other.mEdgeNormalBuffer);
         swap(mEdgeColorBuffer, other.mEdgeColorBuffer);
-<<<<<<< HEAD
         swap(mWireframeIndexBuffer, other.mWireframeIndexBuffer);
-        swap(mTexturesH, other.mTexturesH);
-=======
-        swap(mWireframeIndexBH, other.mWireframeIndexBH);
         swap(mTextureUnits, other.mTextureUnits);
->>>>>>> 1c5b0a38
     }
 
     friend void swap(MeshRenderBuffers& a, MeshRenderBuffers& b) { a.swap(b); }
@@ -636,18 +631,7 @@
 
     void destroyBGFXBuffers()
     {
-<<<<<<< HEAD
-        for (auto [th, uh] : mTexturesH) {
-            bgfx::destroy(th);
-            bgfx::destroy(uh);
-        }
-        mTexturesH.clear();
-=======
-        if (bgfx::isValid(mWireframeIndexBH))
-            bgfx::destroy(mWireframeIndexBH);
-
         mTextureUnits.clear();
->>>>>>> 1c5b0a38
     }
 
     template<typename T>
