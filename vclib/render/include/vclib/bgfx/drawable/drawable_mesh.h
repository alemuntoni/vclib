--- conflicted
+++ resolved
@@ -63,6 +63,7 @@
     DrawableMeshBGFX(const DrawableMeshBGFX& drawableMesh) :
             AbstractDrawableMesh((const AbstractDrawableMesh&) drawableMesh),
             MeshType(drawableMesh),
+            mBoundingBox(drawableMesh.mBoundingBox),
             mMeshRenderSettingsUniforms(
                 drawableMesh.mMeshRenderSettingsUniforms),
             mMeshUniforms(drawableMesh.mMeshUniforms)
@@ -89,9 +90,6 @@
             AbstractDrawableMesh::name() = MeshType::name();
         }
 
-<<<<<<< HEAD
-        mMRB.update(*this);
-=======
         bool bbToInitialize = !vcl::HasBoundingBox<MeshType>;
         if constexpr (vcl::HasBoundingBox<MeshType>) {
             if (this->MeshType::boundingBox().isNull()) {
@@ -107,8 +105,7 @@
             mBoundingBox = vcl::boundingBox(*this);
         }
 
-        mMRB = MeshRenderBuffers<MeshType>(*this);
->>>>>>> 5f30af30
+        mMRB.update(*this);
         mMRS.setRenderCapabilityFrom(*this);
         mMeshRenderSettingsUniforms.updateSettings(mMRS);
         mMeshUniforms.update(*this);
