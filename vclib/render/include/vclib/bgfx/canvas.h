--- conflicted
+++ resolved
@@ -27,8 +27,8 @@
 #include <vclib/bgfx/read_framebuffer_request.h>
 #include <vclib/bgfx/system/native_window_handle.h>
 #include <vclib/io/image.h>
+#include <vclib/render/concepts/render_app.h>
 #include <vclib/render/input.h>
-#include <vclib/render/concepts/render_app.h>
 #include <vclib/render/read_buffer_types.h>
 #include <vclib/types.h>
 
@@ -72,9 +72,9 @@
     using ReadFramebufferRequest = detail::ReadFramebufferRequest;
 
 protected:
-    using FloatData          = ReadBufferTypes::FloatData;
-    using ByteData           = ReadBufferTypes::ByteData;
-    using ReadData           = ReadBufferTypes::ReadData;
+    using FloatData = ReadBufferTypes::FloatData;
+    using ByteData  = ReadBufferTypes::ByteData;
+    using ReadData  = ReadBufferTypes::ReadData;
 
 public:
     using CallbackReadBuffer = ReadBufferTypes::CallbackReadBuffer;
@@ -99,13 +99,11 @@
     std::optional<ReadFramebufferRequest> mReadRequest = std::nullopt;
 
 public:
-<<<<<<< HEAD
     CanvasBGFX(
-        void*        winId,
-        uint         width,
-        uint         height,
-        void*        displayId  = nullptr) :
-            mWinId(winId)
+        void* winId,
+        uint  width,
+        uint  height,
+        void* displayId = nullptr) : mWinId(winId)
     {
         static_assert(
             RenderAppConcept<DerivedRenderApp>,
@@ -129,11 +127,6 @@
         if (ctx.isValidViewId(mViewId))
             ctx.releaseViewId(mViewId);
     }
-=======
-    CanvasBGFX(void* winId, uint width, uint height, void* displayId = nullptr);
-
-    ~CanvasBGFX();
->>>>>>> 967935f4
 
     Point2<uint> size() const { return mSize; }
 
@@ -174,7 +167,7 @@
             bgfx::destroy(mFbh);
 
         auto& ctx = Context::instance();
-        mFbh = ctx.createFramebufferAndInitView(
+        mFbh      = ctx.createFramebufferAndInitView(
             mWinId, mViewId, width, height, true, mDefaultClearColor.rgba());
         // the canvas framebuffer is non valid for the default window
         assert(ctx.isDefaultWindow(mWinId) == !bgfx::isValid(mFbh));
@@ -274,7 +267,8 @@
 
         // color data callback
         CallbackReadBuffer callback = [=](const ReadData& data) {
-            assert(std::holds_alternative<ReadFramebufferRequest::ByteData>(data));
+            assert(
+                std::holds_alternative<ReadFramebufferRequest::ByteData>(data));
             const auto& d = std::get<ReadFramebufferRequest::ByteData>(data);
 
             // save rgb image data into file using stb depending on file
