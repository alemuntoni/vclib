--- conflicted
+++ resolved
@@ -61,16 +61,9 @@
         DrawObjectSettings settings;
         settings.viewId = viewId;
 
-<<<<<<< HEAD
-        setViewTransform(viewId);
-=======
         settings.pbrMode = ParentViewer::isPBREnabled();
 
-        bgfx::setViewTransform(
-            viewId,
-            ParentViewer::viewMatrix().data(),
-            ParentViewer::projectionMatrix().data());
->>>>>>> c15a3353
+        setViewTransform(viewId);
 
         mDirectionalLightUniforms.updateLight(ParentViewer::light());
         mDirectionalLightUniforms.bind();
