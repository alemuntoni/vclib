--- conflicted
+++ resolved
@@ -26,11 +26,7 @@
 #include <vclib/io/image.h>
 #include <vclib/render/concepts/render_app.h>
 #include <vclib/render/read_buffer_types.h>
-<<<<<<< HEAD
-=======
-
 #include <vclib/space/core/color.h>
->>>>>>> 800a1000
 #include <vclib/space/core/point.h>
 #include <vclib/types.h>
 
@@ -96,29 +92,33 @@
 
 public:
     CanvasOpenGL2(
-        void* winId,
-        uint  width,
-        uint  height,
-<<<<<<< HEAD
-        void* displayId = nullptr)
+        void*        winId,
+        uint         width,
+        uint         height,
+        const Color& clearColor = vcl::Color::Black,
+        void*        displayId  = nullptr) :
+            mWinId(winId), mSize(width, height), mDefaultClearColor(clearColor)
     {
         static_assert(
             RenderAppConcept<DerivedRenderApp>,
             "The DerivedRenderApp must satisfy the RenderAppConcept.");
-=======
-        const Color& clearColor = vcl::Color::Black,
-        void* displayId = nullptr);
->>>>>>> 800a1000
-
-        mSize = {width, height};
     }
 
     ~CanvasOpenGL2() {}
 
     Point2<uint> size() const { return mSize; }
 
-<<<<<<< HEAD
     uint viewId() const { return 0; }
+
+    void setDefaultClearColor(const Color& color)
+    {
+        mDefaultClearColor = color;
+        glClearColor(
+            mDefaultClearColor.redF(),
+            mDefaultClearColor.greenF(),
+            mDefaultClearColor.blueF(),
+            mDefaultClearColor.alphaF());
+    }
 
     /**
      * @brief Automatically called by the DerivedRenderApp when the window
@@ -130,7 +130,11 @@
     void onInit()
     {
         glViewport(0, 0, mSize.x(), mSize.y());
-        glClearColor(1.f, 1.f, 1.f, 1.f);
+        glClearColor(
+            mDefaultClearColor.redF(),
+            mDefaultClearColor.greenF(),
+            mDefaultClearColor.blueF(),
+            mDefaultClearColor.alphaF());
     }
 
     /**
@@ -195,11 +199,6 @@
      * @return
      */
     bool onScreenshot(
-=======
-    void setDefaultClearColor(const Color& color);
-
-    bool screenshot(
->>>>>>> 800a1000
         const std::string& filename,
         uint               width  = 0,
         uint               height = 0)
