/*****************************************************************************
 * VCLib                                                                     *
 * Visual Computing Library                                                  *
 *                                                                           *
 * Copyright(C) 2021-2025                                                    *
 * Visual Computing Lab                                                      *
 * ISTI - Italian National Research Council                                  *
 *                                                                           *
 * All rights reserved.                                                      *
 *                                                                           *
 * This program is free software; you can redistribute it and/or modify      *
 * it under the terms of the Mozilla Public License Version 2.0 as published *
 * by the Mozilla Foundation; either version 2 of the License, or            *
 * (at your option) any later version.                                       *
 *                                                                           *
 * This program is distributed in the hope that it will be useful,           *
 * but WITHOUT ANY WARRANTY; without even the implied warranty of            *
 * MERCHANTABILITY or FITNESS FOR A PARTICULAR PURPOSE. See the              *
 * Mozilla Public License Version 2.0                                        *
 * (https://www.mozilla.org/en-US/MPL/2.0/) for more details.                *
 ****************************************************************************/

#ifndef VCL_QT_WIDGET_MANAGER_H
#define VCL_QT_WIDGET_MANAGER_H

#include "input.h"

#include <vclib/render/concepts/render_app.h>
#include <vclib/render/window_managers.h>
#include <vclib/space/core/point.h>

#if defined(VCLIB_RENDER_BACKEND_BGFX)
#include <QWidget>
#elif defined(VCLIB_RENDER_BACKEND_OPENGL2)
#include <QOpenGLWidget>
#endif

#include <QGuiApplication>
#include <QMouseEvent>

namespace vcl::qt {

template<typename DerivedRenderApp>
class WidgetManager :
#if defined(VCLIB_RENDER_BACKEND_BGFX)
        public QWidget
#elif defined(VCLIB_RENDER_BACKEND_OPENGL2)
        public QOpenGLWidget
#endif
{
#if defined(VCLIB_RENDER_BACKEND_BGFX)
    using Base = QWidget;
#elif defined(VCLIB_RENDER_BACKEND_OPENGL2)
    using Base = QOpenGLWidget;
#endif

public:
    /**
     * @brief The ParentType is the type of the parent class. It is used to
     * initialize the base class (if any). In the qt::WidgetManager, the parent
     * class is the QWidget class.
     */
    using ParentType = QWidget;

    /**
     * @brief The WINDOW_MANAGER_ID is the ID of the window manager. It is used
     * to identify the window manager implementation (if necessary) by the
     * DerivedRenderApp class.
     */
    static const uint WINDOW_MANAGER_ID = WindowManagerId::QT_WIDGET;

    WidgetManager(QWidget* parent = nullptr) : Base(parent)
    {
        static_assert(
            RenderAppConcept<DerivedRenderApp>,
            "The DerivedRenderApp must satisfy the RenderAppConcept.");
#if defined(VCLIB_RENDER_BACKEND_BGFX)
        setAttribute(
            Qt::WA_PaintOnScreen); // do not remove - needed on macos and x
        setAttribute(Qt::WA_DontCreateNativeAncestors);
        setAttribute(Qt::WA_NativeWindow);
#endif
    }

    explicit WidgetManager(
        const std::string& windowTitle,
        uint               width  = 1024,
        uint               height = 768,
        QWidget*           parent = nullptr) : WidgetManager(parent)
    {
        setGeometry(100, 100, width, height);
        setWindowTitle(windowTitle.c_str());
    }

    ~WidgetManager() = default;

    const std::string& windowTitle() const
    {
        return QWidget::windowTitle().toStdString();
    }

    void setWindowTitle(const std::string& title)
    {
        QWidget::setWindowTitle(title.c_str());
    }

    Point2f dpiScale() const { return Point2f(pixelRatio(), pixelRatio()); }

    void* displayId() const
    {
        void* displayID = nullptr;
#ifdef Q_OS_LINUX
        /// THIS WORKS ONLY IF QT_QPA_PLATFORM = xcb
        QNativeInterface::QX11Application* x11AppInfo =
            qApp->nativeInterface<QNativeInterface::QX11Application>();
        if (x11AppInfo) {
            displayID = x11AppInfo->display();
        }
        else {
            QNativeInterface::QWaylandApplication* wayAppInfo =
                qApp->nativeInterface<QNativeInterface::QWaylandApplication>();
            if (wayAppInfo) {
                displayID = wayAppInfo->display();
            }
            else {
                exit(-1);
            }
        }
#endif
        return displayID;
    }

    QPaintEngine* paintEngine() const override { return nullptr; }

protected:
    void* windowPtr() { return reinterpret_cast<void*>(this); }

#ifdef Q_OS_MACOS
    // TODO: eventually choose if checking for pixel ratio every update

    // current pixel ratio
    // values > 0 are used to detect changes in pixel ratio
    double mCurrentPixelRatio = -1.0;

    bool event(QEvent* event) override
    {
<<<<<<< HEAD
        if (event->type() == QEvent::DevicePixelRatioChange)
        {
=======
        if (event->type() == QEvent::DevicePixelRatioChange) {
            std::cerr << "DevicePixelRatioChange " << pixelRatio() << std::endl;
            std::cerr << "size " << size().width() << " x " << size().height()
                      << std::endl;
>>>>>>> 162b9d62
            // save current ratio
            mCurrentPixelRatio = pixelRatio();
            // send update event
            this->update();
        }

<<<<<<< HEAD
        if (event->type() == QEvent::UpdateRequest)
        {
            if (mCurrentPixelRatio > 0 && mCurrentPixelRatio != pixelRatio())
            {
                const double ratio = pixelRatio();
=======
        if (event->type() == QEvent::UpdateRequest) {
            std::cerr << "UpdateRequest " << pixelRatio() << std::endl;
            if (mCurrentPixelRatio > 0 && mCurrentPixelRatio != pixelRatio()) {
                const double ratio = pixelRatio();

                // ratio changed
                std::cerr << "Ratio changed " << mCurrentPixelRatio << " -> "
                          << ratio << std::endl;
>>>>>>> 162b9d62

                // reset current ratio
                mCurrentPixelRatio = -1.0;

                // send resize event
                QResizeEvent resizeEvent(size(), size());
                auto         app = qobject_cast<QGuiApplication*>(
                    QCoreApplication::instance());
                app->sendEvent(this, &resizeEvent);
            }
        }

        return QWidget::event(event);
    }
#endif

#if defined(VCLIB_RENDER_BACKEND_BGFX)
    void resizeEvent(QResizeEvent* event) override
    {
        Base::resizeEvent(event);
        DerivedRenderApp::WM::resize(
            derived(), width() * pixelRatio(), height() * pixelRatio());
    }
#elif defined(VCLIB_RENDER_BACKEND_OPENGL2)
    void resizeGL(int w, int h) override
    {
        Base::resizeGL(w, h);
        DerivedRenderApp::WM::resize(
            derived(), w * pixelRatio(), h * pixelRatio());
    }
#endif

#if defined(VCLIB_RENDER_BACKEND_BGFX)
    void showEvent(QShowEvent* event) override
    {
        Base::showEvent(event);
        DerivedRenderApp::WM::init(derived());
    }
#elif defined(VCLIB_RENDER_BACKEND_OPENGL2)
    void initializeGL() override { DerivedRenderApp::WM::init(derived()); }
#endif

    void keyPressEvent(QKeyEvent* event) override
    {
        DerivedRenderApp::WM::setModifiers(
            derived(), vcl::qt::fromQt(event->modifiers()));

        DerivedRenderApp::WM::keyPress(
            derived(),
            vcl::qt::fromQt((Qt::Key) event->key(), event->modifiers()));
        Base::keyPressEvent(event);
        update();
    }

    void keyReleaseEvent(QKeyEvent* event) override
    {
        DerivedRenderApp::WM::setModifiers(
            derived(), vcl::qt::fromQt(event->modifiers()));

        DerivedRenderApp::WM::keyRelease(
            derived(),
            vcl::qt::fromQt((Qt::Key) event->key(), event->modifiers()));
        Base::keyReleaseEvent(event);
        update();
    }

    void mouseMoveEvent(QMouseEvent* event) override
    {
        DerivedRenderApp::WM::mouseMove(
            derived(),
            event->pos().x() * pixelRatio(),
            event->pos().y() * pixelRatio());
        Base::mouseMoveEvent(event);
        update();
    }

    void mousePressEvent(QMouseEvent* event) override
    {
<<<<<<< HEAD
=======
        // on right press print device pixel ratio
        if (event->button() == Qt::RightButton) {
            std::cerr << "DevicePixelRatio: " << pixelRatio() << std::endl;
        }

>>>>>>> 162b9d62
        DerivedRenderApp::WM::mousePress(
            derived(),
            vcl::qt::fromQt(event->button()),
            event->pos().x() * pixelRatio(),
            event->pos().y() * pixelRatio());
        Base::mousePressEvent(event);
        update();
    }

    void mouseReleaseEvent(QMouseEvent* event) override
    {
        DerivedRenderApp::WM::mouseRelease(
            derived(),
            vcl::qt::fromQt(event->button()),
            event->pos().x() * pixelRatio(),
            event->pos().y() * pixelRatio());
        Base::mouseReleaseEvent(event);
        update();
    }

    void mouseDoubleClickEvent(QMouseEvent* event) override
    {
        DerivedRenderApp::WM::mouseDoubleClick(
            derived(),
            vcl::qt::fromQt(event->button()),
            event->pos().x() * pixelRatio(),
            event->pos().y() * pixelRatio());
        Base::mouseDoubleClickEvent(event);
        update();
    }

    void wheelEvent(QWheelEvent* event) override
    {
        // FIXME: this is not correct, define a proper equivalence
        if (!event->pixelDelta().isNull())
            DerivedRenderApp::WM::mouseScroll(
                derived(), event->pixelDelta().x(), event->pixelDelta().y());
        else
            DerivedRenderApp::WM::mouseScroll(
                derived(), event->angleDelta().x(), event->angleDelta().y());

        Base::wheelEvent(event);
        update();
    }

    double pixelRatio() const
    {
        auto* screen = this->screen();
        return double(screen ? screen->devicePixelRatio() : 1.0);
    }

private:
#if defined(VCLIB_RENDER_BACKEND_BGFX)
    void paintEvent(QPaintEvent* event) override
    {
        DerivedRenderApp::WM::paint(derived());
        QWidget::paintEvent(event);
    }
#elif defined(VCLIB_RENDER_BACKEND_OPENGL2)
    void paintGL() override { DerivedRenderApp::WM::paint(derived()); }
#endif

    auto* derived() { return static_cast<DerivedRenderApp*>(this); }

    const auto* derived() const
    {
        return static_cast<const DerivedRenderApp*>(this);
    }
};

} // namespace vcl::qt

#endif // VCL_QT_WIDGET_MANAGER_H<|MERGE_RESOLUTION|>--- conflicted
+++ resolved
@@ -144,37 +144,19 @@
 
     bool event(QEvent* event) override
     {
-<<<<<<< HEAD
         if (event->type() == QEvent::DevicePixelRatioChange)
         {
-=======
-        if (event->type() == QEvent::DevicePixelRatioChange) {
-            std::cerr << "DevicePixelRatioChange " << pixelRatio() << std::endl;
-            std::cerr << "size " << size().width() << " x " << size().height()
-                      << std::endl;
->>>>>>> 162b9d62
             // save current ratio
             mCurrentPixelRatio = pixelRatio();
             // send update event
             this->update();
         }
 
-<<<<<<< HEAD
         if (event->type() == QEvent::UpdateRequest)
         {
             if (mCurrentPixelRatio > 0 && mCurrentPixelRatio != pixelRatio())
             {
                 const double ratio = pixelRatio();
-=======
-        if (event->type() == QEvent::UpdateRequest) {
-            std::cerr << "UpdateRequest " << pixelRatio() << std::endl;
-            if (mCurrentPixelRatio > 0 && mCurrentPixelRatio != pixelRatio()) {
-                const double ratio = pixelRatio();
-
-                // ratio changed
-                std::cerr << "Ratio changed " << mCurrentPixelRatio << " -> "
-                          << ratio << std::endl;
->>>>>>> 162b9d62
 
                 // reset current ratio
                 mCurrentPixelRatio = -1.0;
@@ -253,14 +235,6 @@
 
     void mousePressEvent(QMouseEvent* event) override
     {
-<<<<<<< HEAD
-=======
-        // on right press print device pixel ratio
-        if (event->button() == Qt::RightButton) {
-            std::cerr << "DevicePixelRatio: " << pixelRatio() << std::endl;
-        }
-
->>>>>>> 162b9d62
         DerivedRenderApp::WM::mousePress(
             derived(),
             vcl::qt::fromQt(event->button()),
