/*****************************************************************************
 * VCLib                                                                     *
 * Visual Computing Library                                                  *
 *                                                                           *
 * Copyright(C) 2021-2024                                                    *
 * Visual Computing Lab                                                      *
 * ISTI - Italian National Research Council                                  *
 *                                                                           *
 * All rights reserved.                                                      *
 *                                                                           *
 * This program is free software; you can redistribute it and/or modify      *
 * it under the terms of the Mozilla Public License Version 2.0 as published *
 * by the Mozilla Foundation; either version 2 of the License, or            *
 * (at your option) any later version.                                       *
 *                                                                           *
 * This program is distributed in the hope that it will be useful,           *
 * but WITHOUT ANY WARRANTY; without even the implied warranty of            *
 * MERCHANTABILITY or FITNESS FOR A PARTICULAR PURPOSE. See the              *
 * Mozilla Public License Version 2.0                                        *
 * (https://www.mozilla.org/en-US/MPL/2.0/) for more details.                *
 ****************************************************************************/

#ifndef VCL_EXT_VCG_IMPORT_H
#define VCL_EXT_VCG_IMPORT_H

<<<<<<< HEAD
#ifndef VCLIB_WITH_MODULES
=======
#include "type_mapping.h"

>>>>>>> 2e8b56d6
#include <vclib/mesh/requirements.h>

#include <vcg/complex/complex.h>

<<<<<<< HEAD
#include "type_mapping.h"
#endif

=======
>>>>>>> 2e8b56d6
namespace vcl::vc {

namespace detail {

// all the custom components of these types will be imported
using SupportedCustomComponentTypes = TypeWrapper<
    int,
    float,
    double,
    vcg::Point2i,
    vcg::Point2f,
    vcg::Point2d,
    vcg::Point3i,
    vcg::Point3f,
    vcg::Point3d,
    vcg::Point4i,
    vcg::Point4f,
    vcg::Point4d>;

template<ElementConcept VCLElem, typename VCGElem>
void importNormal(VCLElem& vclElem, const VCGElem& vcgElem)
{
    using NormalType = VCLElem::NormalType;
    vclElem.normal() =
        NormalType(vcgElem.N()[0], vcgElem.N()[1], vcgElem.N()[2]);
}

template<ElementConcept VCLElem, typename VCGElem>
void importColor(VCLElem& vclElem, const VCGElem& vcgElem)
{
    vclElem.color() = vcl::Color(
        vcgElem.C()[0], vcgElem.C()[1], vcgElem.C()[2], vcgElem.C()[3]);
}

template<uint ELEM_ID, typename T, MeshConcept MeshType>
void addCustomComponentsIfTypeMatches(MeshType& mesh, auto& p)
{
    if (p._type == std::type_index(typeid(T))) {
        if constexpr (ELEM_ID < vcl::ElemId::ELEMENTS_NUMBER) {
            mesh.template addPerElementCustomComponent<
                ELEM_ID,
                typename TypeMapping<T>::type>(p._name);
        }
        else {
            mesh.template addCustomComponent<typename TypeMapping<T>::type>(
                p._name);
        }
    }
}

template<uint ELEM_ID, typename T, MeshConcept MeshType, typename VCGMeshType>
void addCustomComponentsOfTypeFromVCGMesh(
    MeshType&          mesh,
    const VCGMeshType& vcgMesh)
{
    using CustomAttrSet = std::set<typename VCGMeshType::PointerToAttribute>;

    const CustomAttrSet* ps = nullptr;

    switch (ELEM_ID) {
    case ElemId::VERTEX: ps = &vcgMesh.vert_attr; break;
    case ElemId::FACE: ps = &vcgMesh.face_attr; break;
    case ElemId::ELEMENTS_NUMBER: ps = &vcgMesh.mesh_attr;
    default: break;
    }

    if (ps) {
        for (auto& p : *ps) {
            addCustomComponentsIfTypeMatches<ELEM_ID, T>(mesh, p);
        }
    }
}

template<typename T, ElementOrMeshConcept ElementType>
void importCustomComponent(
    ElementType&       el,
    auto&              h,
    uint               elemIndex,
    const std::string& name)
{
    el.template customComponent<typename TypeMapping<T>::type>(name) =
        fromVCG(h[elemIndex]);
}

template<
    uint ELEM_ID,
    typename T,
    ElementOrMeshConcept ElementType,
    typename VCGMeshType>
void importCustomComponentsOfTypeFromVCGMesh(
    ElementType&       el,
    const VCGMeshType& vcgMesh,
    uint               elemIndex)
{
    if constexpr (ELEM_ID == ElemId::VERTEX) {
        for (auto& p : vcgMesh.vert_attr) {
            if (p._type == std::type_index(typeid(T))) {
                const auto& h = vcg::tri::Allocator<VCGMeshType>::
                    template FindPerVertexAttribute<T>(vcgMesh, p._name);

                importCustomComponent<T>(el, h, elemIndex, p._name);
            }
        }
    }

    if constexpr (ELEM_ID == ElemId::FACE) {
        for (auto& p : vcgMesh.face_attr) {
            if (p._type == std::type_index(typeid(T))) {
                const auto& h = vcg::tri::Allocator<VCGMeshType>::
                    template FindPerFaceAttribute<T>(vcgMesh, p._name);
                importCustomComponent<T>(el, h, elemIndex, p._name);
            }
        }
    }

    // Here el is the mesh!
    if constexpr (ELEM_ID == ElemId::ELEMENTS_NUMBER) {
        for (auto& p : vcgMesh.mesh_attr) {
            if (p._type == std::type_index(typeid(T))) {
                const auto& h = vcg::tri::Allocator<VCGMeshType>::
                    template FindPerMeshAttribute<T>(vcgMesh, p._name);

                el.template customComponent<typename TypeMapping<T>::type>(
                    p._name) = fromVCG(h());
            }
        }
    }
}

} // namespace detail

template<MeshConcept MeshType, typename VCGMeshType>
void importMeshFromVCGMesh(
    MeshType&          mesh,
    const VCGMeshType& vcgMesh,
    bool               enableOptionalComponents = true)
{
    using CoordType = MeshType::VertexType::CoordType;

    mesh.reserveVertices(vcgMesh.VN());

    // add custom components that can be imported
    if (HasPerVertexCustomComponents<MeshType>) {
        // for each supported type, apply the lampda function that adds the
        // custom components of the type T that are in the vcgMesh
        vcl::ForEachType<detail::SupportedCustomComponentTypes>::apply(
            [&mesh, &vcgMesh]<typename T>() {
                detail::addCustomComponentsOfTypeFromVCGMesh<ElemId::VERTEX, T>(
                    mesh, vcgMesh);
            });
    }

    // vertices
    for (uint i = 0; i < vcgMesh.vert.size(); i++) {
        if (!vcgMesh.vert[i].IsD()) {
            uint vi = mesh.addVertex(CoordType(
                vcgMesh.vert[i].P()[0],
                vcgMesh.vert[i].P()[1],
                vcgMesh.vert[i].P()[2]));

            auto& vertex = mesh.vertex(vi);

            // flags
            vertex.importFlagsFromVCGFormat(vcgMesh.vert[i].Flags());

            // normal
            if constexpr (HasPerVertexNormal<MeshType>) {
                using NormalType = MeshType::VertexType::NormalType;
                if (vcg::tri::HasPerVertexNormal(vcgMesh)) {
                    if (enableOptionalComponents) {
                        vcl::enableIfPerVertexNormalOptional(mesh);
                    }
                    if (isPerVertexNormalAvailable(mesh)) {
                        detail::importNormal(vertex, vcgMesh.vert[i]);
                    }
                }
            }

            // color
            if constexpr (HasPerVertexColor<MeshType>) {
                if (vcg::tri::HasPerVertexColor(vcgMesh)) {
                    if (enableOptionalComponents) {
                        vcl::enableIfPerVertexColorOptional(mesh);
                    }
                    if (isPerVertexColorAvailable(mesh)) {
                        detail::importColor(vertex, vcgMesh.vert[i]);
                    }
                }
            }

            // quality
            if constexpr (HasPerVertexQuality<MeshType>) {
                if (vcg::tri::HasPerVertexQuality(vcgMesh)) {
                    if (enableOptionalComponents) {
                        vcl::enableIfPerVertexQualityOptional(mesh);
                    }
                    if (isPerVertexQualityAvailable(mesh)) {
                        vertex.quality() = vcgMesh.vert[i].Q();
                    }
                }
            }

            // texcoord
            if constexpr (HasPerVertexTexCoord<MeshType>) {
                using TexCoordType = MeshType::VertexType::TexCoordType;
                if (vcg::tri::HasPerVertexTexCoord(vcgMesh)) {
                    if (enableOptionalComponents) {
                        vcl::enableIfPerVertexTexCoordOptional(mesh);
                    }
                    if (isPerVertexTexCoordAvailable(mesh)) {
                        vertex.texCoord() = TexCoordType(
                            vcgMesh.vert[i].T().U(), vcgMesh.vert[i].T().V());
                    }
                }
            }

            // custom components
            if constexpr (HasPerVertexCustomComponents<MeshType>) {
                // for each supported type, apply the lampda function that adds
                // the custom components of the type T that are in the vcgMesh
                vcl::ForEachType<detail::SupportedCustomComponentTypes>::apply(
                    [&vertex, &vcgMesh, vi]<typename T>() {
                        detail::importCustomComponentsOfTypeFromVCGMesh<
                            ElemId::VERTEX,
                            T>(vertex, vcgMesh, vi);
                    });
            }
        }
    }

    // faces
    if constexpr (HasFaces<MeshType>) {
        using FaceType = MeshType::FaceType;

        // add custom components that can be imported
        if (HasPerFaceCustomComponents<MeshType>) {
            // for each supported type, apply the lampda function that adds the
            // custom components of the type T that are in the vcgMesh
            vcl::ForEachType<detail::SupportedCustomComponentTypes>::apply(
                [&mesh, &vcgMesh]<typename T>() {
                    detail::
                        addCustomComponentsOfTypeFromVCGMesh<ElemId::FACE, T>(
                            mesh, vcgMesh);
                });
        }

        for (uint i = 0; i < vcgMesh.face.size(); ++i) {
            if (!vcgMesh.face[i].IsD()) {
                uint fi = mesh.addFace();

                auto& face = mesh.face(fi);

                if constexpr (FaceType::VERTEX_NUMBER < 0) {
                    face.resizeVertices(3);
                }
                for (uint j = 0; j < 3; ++j) {
                    uint vi = vcg::tri::Index(vcgMesh, vcgMesh.face[i].V(j));
                    face.setVertex(j, vi);
                }

                // flags
                face.importFlagsFromVCGFormat(vcgMesh.face[i].Flags());

                // normal
                if constexpr (HasPerFaceNormal<MeshType>) {
                    using NormalType = MeshType::FaceType::NormalType;
                    if (vcg::tri::HasPerFaceNormal(vcgMesh)) {
                        if (enableOptionalComponents) {
                            vcl::enableIfPerFaceNormalOptional(mesh);
                        }
                        if (isPerFaceNormalAvailable(mesh)) {
                            detail::importNormal(face, vcgMesh.face[i]);
                        }
                    }
                }

                // color
                if constexpr (HasPerFaceColor<MeshType>) {
                    if (vcg::tri::HasPerFaceColor(vcgMesh)) {
                        if (enableOptionalComponents) {
                            vcl::enableIfPerFaceColorOptional(mesh);
                        }
                        if (isPerFaceColorAvailable(mesh)) {
                            detail::importColor(face, vcgMesh.face[i]);
                        }
                    }
                }

                // quality
                if constexpr (HasPerFaceQuality<MeshType>) {
                    if (vcg::tri::HasPerFaceQuality(vcgMesh)) {
                        if (enableOptionalComponents) {
                            vcl::enableIfPerFaceQualityOptional(mesh);
                        }
                        if (isPerFaceQualityAvailable(mesh)) {
                            face.quality() = vcgMesh.face[i].Q();
                        }
                    }
                }

                // wedge texcoords
                if constexpr (HasPerFaceWedgeTexCoords<MeshType>) {
                    using WTType = MeshType::FaceType::WedgeTexCoordType;
                    if (vcg::tri::HasPerWedgeTexCoord(vcgMesh)) {
                        if (enableOptionalComponents) {
                            vcl::enableIfPerFaceWedgeTexCoordsOptional(mesh);
                        }
                        if (isPerFaceWedgeTexCoordsAvailable(mesh)) {
                            face.textureIndex() = vcgMesh.face[i].WT(0).N();
                            for (uint j = 0; j < 3; ++j) {
                                face.wedgeTexCoord(j) = WTType(
                                    vcgMesh.face[i].WT(j).U(),
                                    vcgMesh.face[i].WT(j).V());
                            }
                        }
                    }
                }

                // custom components
                if constexpr (HasPerVertexCustomComponents<MeshType>) {
                    // for each supported type, apply the lampda function that
                    // adds the custom components of the type T that are in the
                    // vcgMesh
                    vcl::ForEachType<detail::SupportedCustomComponentTypes>::
                        apply([&face, &vcgMesh, fi]<typename T>() {
                            detail::importCustomComponentsOfTypeFromVCGMesh<
                                ElemId::FACE,
                                T>(face, vcgMesh, fi);
                        });
                }
            }
        }
    }

    if constexpr (HasBoundingBox<MeshType>) {
        using BoundingBoxType = MeshType::BoundingBoxType;
        using PointType       = typename BoundingBoxType::PointType;

        mesh.boundingBox().min() = PointType(
            vcgMesh.bbox.min.X(), vcgMesh.bbox.min.Y(), vcgMesh.bbox.min.Z());
        mesh.boundingBox().max() = PointType(
            vcgMesh.bbox.max.X(), vcgMesh.bbox.max.Y(), vcgMesh.bbox.max.Z());
    }

    if constexpr (HasTextureImages<MeshType>) {
        for (const auto& s : vcgMesh.textures) {
            mesh.pushTexture(s);
        }
    }

    if constexpr (HasTexturePaths<MeshType>) {
        for (const auto& s : vcgMesh.textures) {
            mesh.pushTexturePath(s);
        }
    }

    if constexpr (HasCustomComponents<MeshType>) {
        // for each supported type, apply the lampda function that adds the
        // custom components of the type T that are in the vcgMesh
        vcl::ForEachType<detail::SupportedCustomComponentTypes>::apply(
            [&mesh, &vcgMesh]<typename T>() {
                // ELEMENTS_NUMBER is used here to indicate the custom
                // components of the mesh
                detail::addCustomComponentsOfTypeFromVCGMesh<
                    ElemId::ELEMENTS_NUMBER,
                    T>(mesh, vcgMesh);

                detail::importCustomComponentsOfTypeFromVCGMesh<
                    ElemId::ELEMENTS_NUMBER,
                    T>(mesh, vcgMesh, 0);
            });
    }
}

template<MeshConcept MeshType, typename VCGMeshType>
MeshType meshFromVCGMesh(const VCGMeshType& vcgMesh)
{
    MeshType mesh;

    importMeshFromVCGMesh(mesh, vcgMesh);

    return mesh;
}

} // namespace vcl::vc

#endif // VCL_EXT_VCG_IMPORT_H<|MERGE_RESOLUTION|>--- conflicted
+++ resolved
@@ -23,22 +23,14 @@
 #ifndef VCL_EXT_VCG_IMPORT_H
 #define VCL_EXT_VCG_IMPORT_H
 
-<<<<<<< HEAD
 #ifndef VCLIB_WITH_MODULES
-=======
 #include "type_mapping.h"
 
->>>>>>> 2e8b56d6
 #include <vclib/mesh/requirements.h>
 
 #include <vcg/complex/complex.h>
-
-<<<<<<< HEAD
-#include "type_mapping.h"
 #endif
 
-=======
->>>>>>> 2e8b56d6
 namespace vcl::vc {
 
 namespace detail {
