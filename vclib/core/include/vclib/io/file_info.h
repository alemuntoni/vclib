--- conflicted
+++ resolved
@@ -23,25 +23,16 @@
 #ifndef VCL_IO_FILE_INFO_H
 #define VCL_IO_FILE_INFO_H
 
-<<<<<<< HEAD
 #ifndef VCLIB_WITH_MODULES
-=======
 #include <vclib/exceptions/io.h>
 #include <vclib/types.h>
 
->>>>>>> 2e8b56d6
 #include <filesystem>
 #include <fstream>
 #include <string>
 #include <vector>
-
-<<<<<<< HEAD
-#include <vclib/exceptions/io.h>
-#include <vclib/types.h>
 #endif
 
-=======
->>>>>>> 2e8b56d6
 namespace vcl {
 
 class FileInfo
