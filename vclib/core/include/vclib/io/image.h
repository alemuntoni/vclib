/*****************************************************************************
 * VCLib                                                                     *
 * Visual Computing Library                                                  *
 *                                                                           *
 * Copyright(C) 2021-2025                                                    *
 * Visual Computing Lab                                                      *
 * ISTI - Italian National Research Council                                  *
 *                                                                           *
 * All rights reserved.                                                      *
 *                                                                           *
 * This program is free software; you can redistribute it and/or modify      *
 * it under the terms of the Mozilla Public License Version 2.0 as published *
 * by the Mozilla Foundation; either version 2 of the License, or            *
 * (at your option) any later version.                                       *
 *                                                                           *
 * This program is distributed in the hope that it will be useful,           *
 * but WITHOUT ANY WARRANTY; without even the implied warranty of            *
 * MERCHANTABILITY or FITNESS FOR A PARTICULAR PURPOSE. See the              *
 * Mozilla Public License Version 2.0                                        *
 * (https://www.mozilla.org/en-US/MPL/2.0/) for more details.                *
 ****************************************************************************/

#ifndef VCL_IO_IMAGE_H
#define VCL_IO_IMAGE_H

<<<<<<< HEAD
#ifndef VCLIB_WITH_MODULES
#include <vclib/io/file_info.h>
#include <vclib/misc/string.h>

// disable deprecated warnings - just for stb
#if defined(__clang__)
#pragma clang diagnostic push
#pragma clang diagnostic ignored "-Wdeprecated-declarations"
#endif

#define STB_IMAGE_STATIC // make stb static
#define STB_IMAGE_WRITE_STATIC
#define STB_IMAGE_IMPLEMENTATION // and then include the implementation
#define STB_IMAGE_WRITE_IMPLEMENTATION
#if __has_include(<stb/stb_image.h>)
#include <stb/stb_image.h>
#include <stb/stb_image_write.h>
#else
// inclusion for usage of vclib without CMake - not ideal but necessary for
// header-only
#include "../../../external/stb-master/stb/stb_image.h"
#include "../../../external/stb-master/stb/stb_image_write.h"
#endif

#if defined(__clang__)
#pragma clang diagnostic pop
#endif

#include <memory>
#include <string>
#endif

namespace vcl {

inline std::shared_ptr<unsigned char> loadImageData(
    const std::string& filename,
    int&               w,
    int&               h)
{
    std::shared_ptr<unsigned char> ptr(
        stbi_load(filename.c_str(), &w, &h, nullptr, 4), stbi_image_free);
    return ptr;
}

inline void saveImageData(
    const std::string&   filename,
    int                  w,
    int                  h,
    const unsigned char* data,
    uint                 quality = 90)
{
    std::string ext = FileInfo::extension(filename);
    ext             = toLower(ext);
    int ret         = 0;
    if (ext == ".png") {
        ret = stbi_write_png(filename.c_str(), w, h, 4, data, 0);
    }
    else if (ext == ".bmp") {
        ret = stbi_write_bmp(filename.c_str(), w, h, 4, data);
    }
    else if (ext == ".tga") {
        ret = stbi_write_tga(filename.c_str(), w, h, 4, data);
    }
    else if (ext == ".jpg" || ext == ".jpeg") {
        ret = stbi_write_jpg(filename.c_str(), w, h, 4, data, quality);
    }
    else {
        throw UnknownFileFormatException(ext);
    }

    if (ret == 0) {
        throw CannotOpenFileException(filename);
    }
}

} // namespace vcl
=======
#include "image/load.h"
#include "image/save.h"
>>>>>>> cadc0ddd

#endif // VCL_IO_IMAGE_H<|MERGE_RESOLUTION|>--- conflicted
+++ resolved
@@ -23,86 +23,7 @@
 #ifndef VCL_IO_IMAGE_H
 #define VCL_IO_IMAGE_H
 
-<<<<<<< HEAD
-#ifndef VCLIB_WITH_MODULES
-#include <vclib/io/file_info.h>
-#include <vclib/misc/string.h>
-
-// disable deprecated warnings - just for stb
-#if defined(__clang__)
-#pragma clang diagnostic push
-#pragma clang diagnostic ignored "-Wdeprecated-declarations"
-#endif
-
-#define STB_IMAGE_STATIC // make stb static
-#define STB_IMAGE_WRITE_STATIC
-#define STB_IMAGE_IMPLEMENTATION // and then include the implementation
-#define STB_IMAGE_WRITE_IMPLEMENTATION
-#if __has_include(<stb/stb_image.h>)
-#include <stb/stb_image.h>
-#include <stb/stb_image_write.h>
-#else
-// inclusion for usage of vclib without CMake - not ideal but necessary for
-// header-only
-#include "../../../external/stb-master/stb/stb_image.h"
-#include "../../../external/stb-master/stb/stb_image_write.h"
-#endif
-
-#if defined(__clang__)
-#pragma clang diagnostic pop
-#endif
-
-#include <memory>
-#include <string>
-#endif
-
-namespace vcl {
-
-inline std::shared_ptr<unsigned char> loadImageData(
-    const std::string& filename,
-    int&               w,
-    int&               h)
-{
-    std::shared_ptr<unsigned char> ptr(
-        stbi_load(filename.c_str(), &w, &h, nullptr, 4), stbi_image_free);
-    return ptr;
-}
-
-inline void saveImageData(
-    const std::string&   filename,
-    int                  w,
-    int                  h,
-    const unsigned char* data,
-    uint                 quality = 90)
-{
-    std::string ext = FileInfo::extension(filename);
-    ext             = toLower(ext);
-    int ret         = 0;
-    if (ext == ".png") {
-        ret = stbi_write_png(filename.c_str(), w, h, 4, data, 0);
-    }
-    else if (ext == ".bmp") {
-        ret = stbi_write_bmp(filename.c_str(), w, h, 4, data);
-    }
-    else if (ext == ".tga") {
-        ret = stbi_write_tga(filename.c_str(), w, h, 4, data);
-    }
-    else if (ext == ".jpg" || ext == ".jpeg") {
-        ret = stbi_write_jpg(filename.c_str(), w, h, 4, data, quality);
-    }
-    else {
-        throw UnknownFileFormatException(ext);
-    }
-
-    if (ret == 0) {
-        throw CannotOpenFileException(filename);
-    }
-}
-
-} // namespace vcl
-=======
 #include "image/load.h"
 #include "image/save.h"
->>>>>>> cadc0ddd
 
 #endif // VCL_IO_IMAGE_H