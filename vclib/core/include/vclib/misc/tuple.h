--- conflicted
+++ resolved
@@ -23,16 +23,11 @@
 #ifndef VCL_MISC_TUPLE_H
 #define VCL_MISC_TUPLE_H
 
-<<<<<<< HEAD
 #ifndef VCLIB_WITH_MODULES
-#include <tuple>
-
-=======
->>>>>>> 2e8b56d6
 #include <vclib/types.h>
-#endif
 
 #include <tuple>
+#endif
 
 namespace vcl {
 
