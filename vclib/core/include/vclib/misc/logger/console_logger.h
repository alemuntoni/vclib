--- conflicted
+++ resolved
@@ -23,21 +23,13 @@
 #ifndef VCL_MISC_LOGGER_CONSOLE_LOGGER_H
 #define VCL_MISC_LOGGER_CONSOLE_LOGGER_H
 
-<<<<<<< HEAD
 #ifndef VCLIB_WITH_MODULES
-#include <iomanip>
-
-#include <vclib/concepts/logger.h>
-
-#include "logger.h"
-#endif
-=======
 #include "logger.h"
 
 #include <vclib/concepts/logger.h>
 
 #include <iomanip>
->>>>>>> 2e8b56d6
+#endif
 
 namespace vcl {
 
