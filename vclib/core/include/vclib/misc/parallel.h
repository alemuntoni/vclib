--- conflicted
+++ resolved
@@ -23,13 +23,7 @@
 #ifndef VCL_MISC_PARALLEL_H
 #define VCL_MISC_PARALLEL_H
 
-<<<<<<< HEAD
 #ifndef VCLIB_WITH_MODULES
-#include <algorithm>
-=======
-
->>>>>>> 2e8b56d6
-
 #include <vclib/concepts/range.h>
 #include <vclib/types.h>
 
@@ -55,9 +49,9 @@
 #define emit // restore the macro definition of "emit", as it was
              // defined in gtmetamacros.h
 #endif       // VCLIB_EMIT_REDEFINED
-#endif       // VCLIB_WITH_MODULES
 
 #include <algorithm>
+#endif       // VCLIB_WITH_MODULES
 
 namespace vcl {
 
