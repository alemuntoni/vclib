--- conflicted
+++ resolved
@@ -31,9 +31,13 @@
 
 class Texture
 {
-<<<<<<< HEAD
-
 public:
+
+    enum class ColorSpace {
+        UNKNOWN,
+        LINEAR,
+        SRGB
+    };
 
     /*Enums defined following gltf 2.0 specification*/
 
@@ -57,28 +61,18 @@
         REPEAT = 10497,
         CLAMP_TO_EDGE = 33071,
         MIRRORED_REPEAT = 33648
-=======
-public:
-
-    enum class ColorSpace {
-        UNKNOWN,
-        LINEAR,
-        SRGB
->>>>>>> 612ec1bd
-    };
+    };
+
 
 private:
 
     Image       mImg;
     std::string mPath;
-<<<<<<< HEAD
+    ColorSpace mColorSpace = ColorSpace::UNKNOWN;
     MinificationFilter mMinFilter = MinificationFilter::NONE;
     MagnificationFilter mMagFilter = MagnificationFilter::NONE;
     WrapMode mWrapU = WrapMode::REPEAT;
     WrapMode mWrapV = WrapMode::REPEAT;
-=======
-    ColorSpace mColorSpace = ColorSpace::UNKNOWN;
->>>>>>> 612ec1bd
 
 public:
     Texture() {}
@@ -147,7 +141,6 @@
     Image& image() { return mImg; }
 
     /**
-<<<<<<< HEAD
      * @brief Get the minification filter of the texture.
      *
      * @return the minification filter of the texture.
@@ -202,7 +195,8 @@
      * @return the V wrap mode of the texture.
      */
     WrapMode& wrapV() { return mWrapV; }
-=======
+
+    /**
      * @brief Get the color space of the texture.
      *
      * @return the color space of the texture.
@@ -215,28 +209,23 @@
      * @return the color space of the texture.
      */
     ColorSpace& colorSpace() { return mColorSpace; }
->>>>>>> 612ec1bd
+
 
     void serialize(std::ostream& os) const
     {
         vcl::serialize(os, mPath);
         mImg.serialize(os);
-<<<<<<< HEAD
+        vcl::serialize(os, mColorSpace);
         vcl::serialize(os, mMinFilter, mMagFilter, mWrapU, mWrapV);
-=======
-        vcl::serialize(os, mColorSpace);
->>>>>>> 612ec1bd
+
     }
 
     void deserialize(std::istream& is)
     {
         vcl::deserialize(is, mPath);
         mImg.deserialize(is);
-<<<<<<< HEAD
+        vcl::deserialize(is, mColorSpace);
         vcl::deserialize(is, mMinFilter, mMagFilter, mWrapU, mWrapV);
-=======
-        vcl::deserialize(is, mColorSpace);
->>>>>>> 612ec1bd
     }
 };
 
