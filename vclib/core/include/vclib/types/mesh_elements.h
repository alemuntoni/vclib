--- conflicted
+++ resolved
@@ -23,16 +23,11 @@
 #ifndef VCL_TYPES_MESH_ELEMENTS_H
 #define VCL_TYPES_MESH_ELEMENTS_H
 
-<<<<<<< HEAD
 #ifndef VCLIB_WITH_MODULES
-#include <string>
-
-=======
->>>>>>> 2e8b56d6
 #include "base.h"
-#endif
 
 #include <string>
+#endif
 
 namespace vcl {
 
