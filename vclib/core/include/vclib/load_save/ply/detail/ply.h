/*****************************************************************************
 * VCLib                                                                     *
 * Visual Computing Library                                                  *
 *                                                                           *
 * Copyright(C) 2021-2024                                                    *
 * Visual Computing Lab                                                      *
 * ISTI - Italian National Research Council                                  *
 *                                                                           *
 * All rights reserved.                                                      *
 *                                                                           *
 * This program is free software; you can redistribute it and/or modify      *
 * it under the terms of the Mozilla Public License Version 2.0 as published *
 * by the Mozilla Foundation; either version 2 of the License, or            *
 * (at your option) any later version.                                       *
 *                                                                           *
 * This program is distributed in the hope that it will be useful,           *
 * but WITHOUT ANY WARRANTY; without even the implied warranty of            *
 * MERCHANTABILITY or FITNESS FOR A PARTICULAR PURPOSE. See the              *
 * Mozilla Public License Version 2.0                                        *
 * (https://www.mozilla.org/en-US/MPL/2.0/) for more details.                *
 ****************************************************************************/

#ifndef VCL_LOAD_SAVE_PLY_DETAIL_PLY_H
#define VCL_LOAD_SAVE_PLY_DETAIL_PLY_H

<<<<<<< HEAD
#ifndef VCLIB_WITH_MODULES
#include <list>

=======
>>>>>>> 2e8b56d6
#include <vclib/misc/tokenizer.h>
#endif

#include <list>

namespace vcl::detail {

// put all these enumeration names inside a ply namespace, to avoid collisions

namespace ply {

typedef enum { ASCII, BINARY_LITTLE_ENDIAN, BINARY_BIG_ENDIAN, UNKNOWN } Format;

typedef enum { VERTEX, FACE, EDGE, TRISTRIP, MATERIAL, OTHER } ElementType;

typedef enum { RGB, RGBA } ColorMode;

typedef enum {
    unknown = -1,
    x,
    y,
    z,
    nx,
    ny,
    nz,
    red,
    green,
    blue,
    alpha,
    quality,
    texture_u,
    texture_v,
    texnumber,
    vertex_indices,
    texcoord,
    vertex1,
    vertex2
} PropertyName;

using PropertyType = vcl::PrimitiveType;

} // namespace ply

struct PlyProperty
{
    ply::PropertyName       name;
    ply::PropertyType::Enum type;
    bool                    list = false;
    ply::PropertyType::Enum listSizeType;
    std::string unknownPropertyName; // when a property is not recognized
};

struct PlyElement
{
    ply::ElementType       type;
    std::list<PlyProperty> properties;
    uint                   numberElements;
    std::string unknownElementType; // when an element is not recognized
};

} // namespace vcl::detail

#endif // VCL_LOAD_SAVE_PLY_DETAIL_PLY_H<|MERGE_RESOLUTION|>--- conflicted
+++ resolved
@@ -23,16 +23,11 @@
 #ifndef VCL_LOAD_SAVE_PLY_DETAIL_PLY_H
 #define VCL_LOAD_SAVE_PLY_DETAIL_PLY_H
 
-<<<<<<< HEAD
 #ifndef VCLIB_WITH_MODULES
-#include <list>
-
-=======
->>>>>>> 2e8b56d6
 #include <vclib/misc/tokenizer.h>
-#endif
 
 #include <list>
+#endif
 
 namespace vcl::detail {
 
