--- conflicted
+++ resolved
@@ -23,16 +23,11 @@
 #ifndef VCL_MATH_MIN_MAX_H
 #define VCL_MATH_MIN_MAX_H
 
-<<<<<<< HEAD
 #ifndef VCLIB_WITH_MODULES
-#include <algorithm>
-
-=======
->>>>>>> 2e8b56d6
 #include <vclib/concepts/space/point.h>
-#endif
 
 #include <algorithm>
+#endif
 
 namespace vcl {
 
