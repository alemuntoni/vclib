--- conflicted
+++ resolved
@@ -23,17 +23,12 @@
 #ifndef VCL_ALGORITHMS_MESH_FILTER_H
 #define VCL_ALGORITHMS_MESH_FILTER_H
 
-<<<<<<< HEAD
 #ifndef VCLIB_WITH_MODULES
-#include <set>
-
-=======
->>>>>>> 2e8b56d6
 #include <vclib/mesh/requirements.h>
 #include <vclib/misc/comparators.h>
+
+#include <set>
 #endif
-
-#include <set>
 
 namespace vcl {
 
