--- conflicted
+++ resolved
@@ -47,9 +47,6 @@
 
 namespace detail {
 
-<<<<<<< HEAD
-inline TriPolyIndexBiMap indexMap;
-=======
 // returns a non-empty vector if the vertex container is not compact and the
 // user wants compact indices
 std::vector<uint> vertCompactIndices(const auto& mesh, bool wantCompact)
@@ -77,8 +74,7 @@
     return vIndex;
 }
 
-inline static TriPolyIndexBiMap indexMap;
->>>>>>> 6f0dfa1e
+inline TriPolyIndexBiMap indexMap;
 
 } // namespace detail
 
