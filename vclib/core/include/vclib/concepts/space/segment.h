/*****************************************************************************
 * VCLib                                                                     *
 * Visual Computing Library                                                  *
 *                                                                           *
 * Copyright(C) 2021-2024                                                    *
 * Visual Computing Lab                                                      *
 * ISTI - Italian National Research Council                                  *
 *                                                                           *
 * All rights reserved.                                                      *
 *                                                                           *
 * This program is free software; you can redistribute it and/or modify      *
 * it under the terms of the Mozilla Public License Version 2.0 as published *
 * by the Mozilla Foundation; either version 2 of the License, or            *
 * (at your option) any later version.                                       *
 *                                                                           *
 * This program is distributed in the hope that it will be useful,           *
 * but WITHOUT ANY WARRANTY; without even the implied warranty of            *
 * MERCHANTABILITY or FITNESS FOR A PARTICULAR PURPOSE. See the              *
 * Mozilla Public License Version 2.0                                        *
 * (https://www.mozilla.org/en-US/MPL/2.0/) for more details.                *
 ****************************************************************************/

#ifndef VCL_CONCEPTS_SPACE_SEGMENT_H
#define VCL_CONCEPTS_SPACE_SEGMENT_H

<<<<<<< HEAD
#ifndef VCLIB_WITH_MODULES
#include <vclib/types.h>
#endif
=======
#include "point.h"
>>>>>>> 6a5fee68

namespace vcl {

/**
 * @brief Concept for types representing line segments in Euclidean space.
 *
 * @tparam T: The type to be tested for conformity to the SegmentConcept.
 */
template<typename T>
concept SegmentConcept =
    requires (T&& obj, typename RemoveRef<T>::ScalarType s) {
        typename RemoveRef<T>::PointType;
        typename RemoveRef<T>::ScalarType;
        obj.DIM;
        { obj.p0() } -> PointConcept;
        { obj.p1() } -> PointConcept;
        { obj.midPoint() } -> PointConcept;
        { obj.direction() } -> PointConcept;
        { obj.normalizedDirection() } -> PointConcept;
        { obj.length() } -> std::same_as<decltype(s)>;
        { obj.squaredLength() } -> std::same_as<decltype(s)>;

        { obj == obj } -> std::same_as<bool>;
        { obj != obj } -> std::same_as<bool>;

        { obj + obj } -> std::convertible_to<RemoveRef<T>>;
        { obj - obj } -> std::convertible_to<RemoveRef<T>>;
        { obj* s } -> std::convertible_to<RemoveRef<T>>;
        { obj / s } -> std::convertible_to<RemoveRef<T>>;

        // non const requirements
        requires vcl::IsConst<T> || requires {
            { obj.flip() } -> std::same_as<void>;

            { obj = obj } -> std::same_as<T&>;

            { obj += obj } -> std::same_as<T&>;
            { obj -= obj } -> std::same_as<T&>;
            { obj *= s } -> std::same_as<T&>;
            { obj /= s } -> std::same_as<T&>;
        };
    };

/**
 * @brief A concept to check whether a type meets the requirements of a 2D
 * segment.
 *
 * This concept checks that the input type `T` satisfies the requirements of a
 * 2D segment, which means that it must have the following properties:
 *
 * - It satisfies the requirements of the SegmentConcept.
 * - It has a static constant member `DIM` equal to 2.
 *
 * @tparam T: The type to be tested for conformity to the Segment2Concept.
 */
template<typename T>
concept Segment2Concept = SegmentConcept<T> && RemoveRef<T>::DIM == 2;

/**
 * @brief A concept to check whether a type meets the requirements of a 3D
 * segment.
 *
 * This concept checks that the input type `T` satisfies the requirements of a
 * 3D segment, which means that it must have the following properties:
 *
 * - It satisfies the requirements of the SegmentConcept.
 * - It has a static constant member `DIM` equal to 3.
 *
 * @tparam T: The type to be tested for conformity to the Segment3Concept.
 */
template<typename T>
concept Segment3Concept = SegmentConcept<T> && RemoveRef<T>::DIM == 3;

} // namespace vcl

#endif // VCL_CONCEPTS_SPACE_SEGMENT_H<|MERGE_RESOLUTION|>--- conflicted
+++ resolved
@@ -23,13 +23,9 @@
 #ifndef VCL_CONCEPTS_SPACE_SEGMENT_H
 #define VCL_CONCEPTS_SPACE_SEGMENT_H
 
-<<<<<<< HEAD
 #ifndef VCLIB_WITH_MODULES
-#include <vclib/types.h>
+#include "point.h"
 #endif
-=======
-#include "point.h"
->>>>>>> 6a5fee68
 
 namespace vcl {
 
