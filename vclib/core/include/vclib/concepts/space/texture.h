/*****************************************************************************
 * VCLib                                                                     *
 * Visual Computing Library                                                  *
 *                                                                           *
 * Copyright(C) 2021-2024                                                    *
 * Visual Computing Lab                                                      *
 * ISTI - Italian National Research Council                                  *
 *                                                                           *
 * All rights reserved.                                                      *
 *                                                                           *
 * This program is free software; you can redistribute it and/or modify      *
 * it under the terms of the Mozilla Public License Version 2.0 as published *
 * by the Mozilla Foundation; either version 2 of the License, or            *
 * (at your option) any later version.                                       *
 *                                                                           *
 * This program is distributed in the hope that it will be useful,           *
 * but WITHOUT ANY WARRANTY; without even the implied warranty of            *
 * MERCHANTABILITY or FITNESS FOR A PARTICULAR PURPOSE. See the              *
 * Mozilla Public License Version 2.0                                        *
 * (https://www.mozilla.org/en-US/MPL/2.0/) for more details.                *
 ****************************************************************************/

#ifndef VCL_CONCEPTS_SPACE_TEXTURE_H
#define VCL_CONCEPTS_SPACE_TEXTURE_H

<<<<<<< HEAD
#ifndef VCLIB_WITH_MODULES
#include <string>

=======
>>>>>>> 2e8b56d6
#include "image.h"
#endif

#include <string>

namespace vcl {

template<typename T>
concept TextureConcept = requires (T&& obj) {
    // constructors
    RemoveRef<T>();
    RemoveRef<T>(std::string());

    { obj.path() } -> std::convertible_to<std::string>;
    { obj.image() } -> ImageConcept;

    // non const requirements
    requires vcl::IsConst<T> || requires {
        { obj.path() } -> std::same_as<std::string&>;
    };
};

} // namespace vcl

#endif // VCL_CONCEPTS_SPACE_TEXTURE_H<|MERGE_RESOLUTION|>--- conflicted
+++ resolved
@@ -23,16 +23,11 @@
 #ifndef VCL_CONCEPTS_SPACE_TEXTURE_H
 #define VCL_CONCEPTS_SPACE_TEXTURE_H
 
-<<<<<<< HEAD
 #ifndef VCLIB_WITH_MODULES
-#include <string>
-
-=======
->>>>>>> 2e8b56d6
 #include "image.h"
-#endif
 
 #include <string>
+#endif
 
 namespace vcl {
 
