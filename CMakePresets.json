{
    "version": 5,
    "cmakeMinimumRequired": {
        "major": 3,
        "minor": 24,
        "patch": 0
    },
    "configurePresets": [
        {
            "name": "msvc",
            "hidden": true,
            "displayName": "MSVC",
            "description": "Using MSVC compiler",
            "cacheVariables": {
                "CMAKE_C_COMPILER": "cl.exe",
                "CMAKE_CXX_COMPILER": "cl.exe"
            },
            "condition": {
                "type": "equals",
                "lhs": "${hostSystemName}",
                "rhs": "Windows"
            }
        },
        {
            "name": "clang",
            "hidden": true,
            "displayName": "Clang",
            "description": "Using Clang compiler",
            "cacheVariables": {
                "CMAKE_C_COMPILER": "clang",
                "CMAKE_CXX_COMPILER": "clang++"
            }
        },
        {
            "name": "gcc",
            "hidden": true,
            "displayName": "GCC",
            "description": "Using GCC compiler",
            "cacheVariables": {
                "CMAKE_C_COMPILER": "gcc",
                "CMAKE_CXX_COMPILER": "g++"
            }
        },
        {
            "name": "vclib-core-debug",
            "displayName": "VCLib::Core - Debug",
            "description": "Core with default options",
            "generator": "Ninja",
            "cacheVariables": {
                "CMAKE_BUILD_TYPE": "Debug"
            }
        },
        {
            "name": "vclib-core-release",
            "displayName": "VCLib::Core - Release",
            "description": "Core with default options",
            "generator": "Ninja",
            "cacheVariables": {
                "CMAKE_BUILD_TYPE": "Release"
            }
        },
        {
<<<<<<< HEAD
            "name": "vclib-core-cxx20-modules-debug",
            "inherits": "vclib-core-debug",
            "displayName": "VCLib::Core - C++20 Modules - Debug",
            "description": "Core with C++20 modules and default options",
            "generator": "Ninja",
            "cacheVariables": {
                "VCLIB_BUILD_CXX20_MODULES": "ON"
            }
        },
        {
            "name": "vclib-core-cxx20-modules-release",
            "inherits": "vclib-core-release",
            "displayName": "VCLib::Core - C++20 Modules - Release",
            "description": "Core with C++20 modules and default options",
            "generator": "Ninja",
            "cacheVariables": {
                "VCLIB_BUILD_CXX20_MODULES": "ON"
=======
            "name": "vclib-core-no-3rd-io-debug",
            "inherits": "vclib-core-debug",
            "displayName": "VCLib::Core without 3rdparty IO libraries - Debug",
            "description": "Core without 3rdparty IO libraries",
            "generator": "Ninja",
            "cacheVariables": {
                "VCLIB_BUILD_CORE_WITH_3RDPARTY_IO_LIBRARIES": "OFF"
            }
        },
        {
            "name": "vclib-core-no-3rd-io-release",
            "inherits": "vclib-core-release",
            "displayName": "VCLib::Core without 3rdparty IO libraries - Release",
            "description": "Core without 3rdparty IO libraries",
            "generator": "Ninja",
            "cacheVariables": {
                "VCLIB_BUILD_CORE_WITH_3RDPARTY_IO_LIBRARIES": "OFF"
>>>>>>> cadc0ddd
            }
        },
        {
            "name": "vclib-core-no-tests-debug",
            "hidden": true,
            "inherits": "vclib-core-debug",
            "displayName": "VCLib::Core (No Tests and Examples) - Debug",
            "description": "Core without tests and examples",
            "cacheVariables": {
                "VCLIB_CORE_BUILD_EXAMPLES": "OFF",
                "VCLIB_CORE_BUILD_TESTS": "OFF"
            }
        },
        {
            "name": "vclib-core-no-tests-release",
            "hidden": true,
            "inherits": "vclib-core-release",
            "displayName": "VCLib::Core (No Tests and Examples) - Release",
            "description": "Core without tests and examples",
            "cacheVariables": {
                "VCLIB_CORE_BUILD_EXAMPLES": "OFF",
                "VCLIB_CORE_BUILD_TESTS": "OFF"
            }
        },
        {
            "name": "vclib-external-debug",
            "inherits": "vclib-core-no-tests-debug",
            "displayName": "VCLib::External - Debug",
            "description": "External Module",
            "cacheVariables": {
                "VCLIB_BUILD_MODULE_EXTERNAL": "ON"
            }
        },
        {
            "name": "vclib-external-release",
            "inherits": "vclib-core-no-tests-release",
            "displayName": "VCLib::External - Release",
            "description": "External Module",
            "cacheVariables": {
                "VCLIB_BUILD_MODULE_EXTERNAL": "ON"
            }
        },
        {
            "name": "vclib-external-no-tests-debug",
            "hidden": true,
            "inherits": "vclib-external-debug",
            "displayName": "VCLib::External (No Tests and Examples) - Debug",
            "description": "External Module",
            "cacheVariables": {
                "VCLIB_EXTERNAL_BUILD_EXAMPLES": "OFF",
                "VCLIB_EXTERNAL_BUILD_TESTS": "OFF"
            }
        },
        {
            "name": "vclib-external-no-tests-release",
            "hidden": true,
            "inherits": "vclib-external-release",
            "displayName": "VCLib::External (No Tests and Examples) - Release",
            "description": "External Module",
            "cacheVariables": {
                "VCLIB_EXTERNAL_BUILD_EXAMPLES": "OFF",
                "VCLIB_EXTERNAL_BUILD_TESTS": "OFF"
            }
        },
        {
            "name": "vclib-render-bgfx-debug",
            "inherits": "vclib-external-no-tests-debug",
            "displayName": "VCLib::Render (BGFX) - Debug",
            "description": "Render with bgfx render backend",
            "cacheVariables": {
                "VCLIB_BUILD_MODULE_RENDER": "ON"
            }
        },
        {
            "name": "vclib-render-bgfx-release",
            "inherits": "vclib-external-no-tests-release",
            "displayName": "VCLib::Render (BGFX) - Release",
            "description": "Render with bgfx render backend",
            "cacheVariables": {
                "VCLIB_BUILD_MODULE_RENDER": "ON"
            }
        },
        {
            "name": "vclib-render-opengl2-debug",
            "inherits": "vclib-external-no-tests-debug",
            "displayName": "VCLib::Render (OpenGL) - Debug",
            "description": "Render with OpenGL render backend",
            "cacheVariables": {
                "VCLIB_BUILD_MODULE_RENDER": "ON",
                "VCLIB_RENDER_BACKEND": "opengl2"
            }
        },
        {
            "name": "vclib-render-opengl2-release",
            "inherits": "vclib-external-no-tests-release",
            "displayName": "VCLib::Render (OpenGL) - Release",
            "description": "Render with OpenGL render backend",
            "cacheVariables": {
                "VCLIB_BUILD_MODULE_RENDER": "ON",
                "VCLIB_RENDER_BACKEND": "opengl2"
            }
        },
        {
            "name": "vclib-processing-debug",
            "inherits": "vclib-core-no-tests-debug",
            "displayName": "VCLib::Processing - Debug",
            "description": "Processing module",
            "cacheVariables": {
                "VCLIB_BUILD_MODULE_PROCESSING": "ON"
            }
        },
        {
            "name": "vclib-processing-release",
            "inherits": "vclib-core-no-tests-release",
            "displayName": "VCLib::Processing - Release",
            "description": "Processing module",
            "cacheVariables": {
                "VCLIB_BUILD_MODULE_PROCESSING": "ON"
            }
        },
        {
            "name": "vclib-bindings-debug",
            "inherits": "vclib-core-no-tests-debug",
            "displayName": "VCLib::Bindings - Debug",
            "description": "Python Bindings module",
            "cacheVariables": {
                "VCLIB_BUILD_MODULE_BINDINGS": "ON"
            }
        },
        {
            "name": "vclib-bindings-release",
            "inherits": "vclib-core-no-tests-release",
            "displayName": "VCLib::Bindings - Release",
            "description": "Python Bindings module",
            "cacheVariables": {
                "VCLIB_BUILD_MODULE_BINDINGS": "ON"
            }
        },
        {
            "name": "vclib-all-modules-debug",
            "displayName": "VCLib - All Modules - Debug",
            "description": "All modules with default options",
            "inherits": "vclib-core-debug",
            "cacheVariables": {
                "VCLIB_BUILD_MODULE_EXTERNAL": "ON",
                "VCLIB_BUILD_MODULE_PROCESSING": "ON",
                "VCLIB_BUILD_MODULE_RENDER": "ON",
                "VCLIB_BUILD_MODULE_BINDINGS": "ON"
            }
        },
        {
            "name": "vclib-all-modules-release",
            "displayName": "VCLib - All Modules - Release",
            "description": "All modules with default options",
            "inherits": "vclib-core-release",
            "cacheVariables": {
                "VCLIB_BUILD_MODULE_EXTERNAL": "ON",
                "VCLIB_BUILD_MODULE_PROCESSING": "ON",
                "VCLIB_BUILD_MODULE_RENDER": "ON",
                "VCLIB_BUILD_MODULE_BINDINGS": "ON"
            }
        }
    ],
    "buildPresets": [
        {
            "name": "vclib-core-debug",
            "displayName": "VCLib::Core - Debug",
            "description": "Core with default options",
            "configurePreset": "vclib-core-debug"
        },
        {
            "name": "vclib-core-release",
            "displayName": "VCLib::Core - Release",
            "description": "Core with default options",
            "configurePreset": "vclib-core-release"
        },
        {
            "name": "vclib-external-debug",
            "displayName": "VCLib::External - Debug",
            "description": "External module",
            "configurePreset": "vclib-external-debug"
        },
        {
            "name": "vclib-external-release",
            "displayName": "VCLib::External - Release",
            "description": "External module",
            "configurePreset": "vclib-external-release"
        },
        {
            "name": "vclib-render-bgfx-debug",
            "displayName": "VCLib::Render (BGFX) - Debug",
            "description": "Render with bgfx render backend",
            "configurePreset": "vclib-render-bgfx-debug"
        },
        {
            "name": "vclib-render-bgfx-release",
            "displayName": "VCLib::Render (BGFX) - Release",
            "description": "Render with bgfx render backend",
            "configurePreset": "vclib-render-bgfx-release"
        },
        {
            "name": "vclib-render-opengl2-debug",
            "displayName": "VCLib::Render (OpenGL) - Debug",
            "description": "Render with OpenGL render backend",
            "configurePreset": "vclib-render-opengl2-debug"
        },
        {
            "name": "vclib-render-opengl2-release",
            "displayName": "VCLib::Render (OpenGL) - Release",
            "description": "Render with OpenGL render backend",
            "configurePreset": "vclib-render-opengl2-release"
        },
        {
            "name": "vclib-processing-debug",
            "displayName": "VCLib::Processing - Debug",
            "description": "Processing module",
            "configurePreset": "vclib-processing-debug"
        },
        {
            "name": "vclib-processing-release",
            "displayName": "VCLib::Processing - Release",
            "description": "Processing module",
            "configurePreset": "vclib-processing-release"
        },
        {
            "name": "vclib-bindings-debug",
            "displayName": "VCLib::Bindings - Debug",
            "description": "Python Bindings module",
            "configurePreset": "vclib-bindings-debug"
        },
        {
            "name": "vclib-bindings-release",
            "displayName": "VCLib::Bindings - Release",
            "description": "Python Bindings module",
            "configurePreset": "vclib-bindings-release"
        },
        {
            "name": "vclib-all-modules-debug",
            "displayName": "VCLib - All Modules - Debug",
            "description": "All modules with default options",
            "configurePreset": "vclib-all-modules-debug"
        },
        {
            "name": "vclib-all-modules-release",
            "displayName": "VCLib - All Modules - Release",
            "description": "All modules with default options",
            "configurePreset": "vclib-all-modules-release"
        }
    ]
}<|MERGE_RESOLUTION|>--- conflicted
+++ resolved
@@ -60,8 +60,27 @@
             }
         },
         {
-<<<<<<< HEAD
-            "name": "vclib-core-cxx20-modules-debug",
+            "name": "vclib-core-no-3rd-io-debug",
+            "inherits": "vclib-core-debug",
+            "displayName": "VCLib::Core without 3rdparty IO libraries - Debug",
+            "description": "Core without 3rdparty IO libraries",
+            "generator": "Ninja",
+            "cacheVariables": {
+                "VCLIB_BUILD_CORE_WITH_3RDPARTY_IO_LIBRARIES": "OFF"
+            }
+        },
+        {
+            "name": "vclib-core-no-3rd-io-release",
+            "inherits": "vclib-core-release",
+            "displayName": "VCLib::Core without 3rdparty IO libraries - Release",
+            "description": "Core without 3rdparty IO libraries",
+            "generator": "Ninja",
+            "cacheVariables": {
+                "VCLIB_BUILD_CORE_WITH_3RDPARTY_IO_LIBRARIES": "OFF"
+            }
+        },
+        {
+        	"name": "vclib-core-cxx20-modules-debug",
             "inherits": "vclib-core-debug",
             "displayName": "VCLib::Core - C++20 Modules - Debug",
             "description": "Core with C++20 modules and default options",
@@ -78,25 +97,6 @@
             "generator": "Ninja",
             "cacheVariables": {
                 "VCLIB_BUILD_CXX20_MODULES": "ON"
-=======
-            "name": "vclib-core-no-3rd-io-debug",
-            "inherits": "vclib-core-debug",
-            "displayName": "VCLib::Core without 3rdparty IO libraries - Debug",
-            "description": "Core without 3rdparty IO libraries",
-            "generator": "Ninja",
-            "cacheVariables": {
-                "VCLIB_BUILD_CORE_WITH_3RDPARTY_IO_LIBRARIES": "OFF"
-            }
-        },
-        {
-            "name": "vclib-core-no-3rd-io-release",
-            "inherits": "vclib-core-release",
-            "displayName": "VCLib::Core without 3rdparty IO libraries - Release",
-            "description": "Core without 3rdparty IO libraries",
-            "generator": "Ninja",
-            "cacheVariables": {
-                "VCLIB_BUILD_CORE_WITH_3RDPARTY_IO_LIBRARIES": "OFF"
->>>>>>> cadc0ddd
             }
         },
         {
