--- conflicted
+++ resolved
@@ -10,17 +10,13 @@
     strategy:
       fail-fast: false
       matrix:
-<<<<<<< HEAD
-        os: ['ubuntu-22.04', 'ubuntu-24.04', 'macos-13', 'macos-latest', 'windows-latest']
+        os: ['ubuntu-24.04', 'macos-13', 'macos-latest', 'windows-latest']
         build-with: ['headers', 'modules']
         exclude:
           - os: 'macos-13'
             build-with: 'modules'
           - os: 'macos-latest'
             build-with: 'modules'
-=======
-        os: ['ubuntu-24.04', 'macos-13', 'macos-latest', 'windows-latest']
->>>>>>> 6f6d1974
     steps:
     - uses: actions/checkout@v4
       with:
@@ -58,26 +54,24 @@
     - name: Ccache
       uses: hendrikmuhs/ccache-action@v1.2
       with:
-<<<<<<< HEAD
-        key: core-${{ matrix.os }}-${{ matrix.build-with }}-${{ github.ref }}
+        key: core-${{ matrix.os }}-${{ matrix.build-with }}-${{ github.ref_name }}
     - name: Setup cmake arguments
       shell: bash
       run: |
         # if modules are enabled, we need to set the CMake arguments
         CMAKE_ARGUMENTS=""
         if [ "${{ matrix.build-with }}" == "modules" ]; then
-          CMAKE_ARGUMENTS="-DVCLIB_BUILD_CXX20_MODULES=ON"
+          CMAKE_ARGUMENTS="--preset=vclib-core-cxx20-modules-release"
           # if we are on linux, we need to set the CMake arguments
           if [ "${{ runner.os }}" == "Linux" ]; then
             CMAKE_ARGUMENTS="$CMAKE_ARGUMENTS -DCMAKE_C_COMPILER=clang-19 -DCMAKE_CXX_COMPILER=clang++-19"
           fi
+        else
+          CMAKE_ARGUMENTS="--preset=vclib-core-release"
         fi
         echo "Additional cmake arguments: $CMAKE_ARGUMENTS"
         # make CMAKE_ARGUMENTS available to the next steps
         echo "CMAKE_ARGUMENTS=$CMAKE_ARGUMENTS" >> $GITHUB_ENV
-=======
-        key: core-${{ matrix.os }}-${{ github.ref_name }}
->>>>>>> 6f6d1974
     - name: Build
       shell: bash
       run: |
@@ -97,19 +91,9 @@
         fi
 
         mkdir build
-<<<<<<< HEAD
-        cd build
-        cmake -GNinja \
-          -DCMAKE_C_COMPILER_LAUNCHER=ccache -DCMAKE_CXX_COMPILER_LAUNCHER=ccache \
-          -DCMAKE_BUILD_TYPE=Release \
-          $CMAKE_ARGUMENTS \
-          ..
-        ninja
-=======
-        cmake -B build --preset=vclib-core-release \
+        cmake -B build $CMAKE_ARGUMENTS \
           -DCMAKE_C_COMPILER_LAUNCHER=ccache -DCMAKE_CXX_COMPILER_LAUNCHER=ccache
         cmake --build build --parallel
->>>>>>> 6f6d1974
     - name: Run Tests
       shell: bash
       run: |
