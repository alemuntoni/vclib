--- conflicted
+++ resolved
@@ -27,15 +27,11 @@
       if: runner.os == 'macOS'
       shell: bash
       run: |
-<<<<<<< HEAD
         brew install cmake ninja llvm # TODO remove llvm when clang 16 will be default on macos runners
-=======
-        brew install cmake ninja
     - name: Ccache
       uses: hendrikmuhs/ccache-action@v1.2
       with:
         key: ${{ runner.os }}-${{ github.ref }}
->>>>>>> 4243cf1b
     - name: Build
       if: runner.os != 'macOS' # TODO remove this when clang 16 will be default on macos runners
       shell: bash
