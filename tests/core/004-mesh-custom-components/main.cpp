/*****************************************************************************
 * VCLib                                                                     *
 * Visual Computing Library                                                  *
 *                                                                           *
 * Copyright(C) 2021-2025                                                    *
 * Visual Computing Lab                                                      *
 * ISTI - Italian National Research Council                                  *
 *                                                                           *
 * All rights reserved.                                                      *
 *                                                                           *
 * This program is free software; you can redistribute it and/or modify      *
 * it under the terms of the Mozilla Public License Version 2.0 as published *
 * by the Mozilla Foundation; either version 2 of the License, or            *
 * (at your option) any later version.                                       *
 *                                                                           *
 * This program is distributed in the hope that it will be useful,           *
 * but WITHOUT ANY WARRANTY; without even the implied warranty of            *
 * MERCHANTABILITY or FITNESS FOR A PARTICULAR PURPOSE. See the              *
 * Mozilla Public License Version 2.0                                        *
 * (https://www.mozilla.org/en-US/MPL/2.0/) for more details.                *
 ****************************************************************************/

<<<<<<< HEAD
#include <catch2/catch_template_test_macros.hpp>
#include <catch2/catch_test_macros.hpp>

#ifndef VCLIB_WITH_MODULES
=======
#include <vclib/algorithms.h>
#include <vclib/load_save.h>
>>>>>>> 1b15e234
#include <vclib/meshes.h>
#else
#include <vclib/modules_required_headers.h>
import vclib.core;
#endif

#include <catch2/catch_template_test_macros.hpp>
#include <catch2/catch_test_macros.hpp>

#include <iostream>

TEMPLATE_TEST_CASE(
    "Test Custom Components and Handles",
    "",
    vcl::TriMesh,
    vcl::TriMeshf,
    vcl::TriMeshIndexed,
    vcl::TriMeshIndexedf)
{
    using TriMesh = TestType;

    TriMesh m;
    m.addVertices(10);

    m.template addPerVertexCustomComponent<int>("flag");

    REQUIRE(m.hasPerVertexCustomComponent("flag"));

    for (typename TriMesh::Vertex& v : m.vertices()) {
        v.template customComponent<int>("flag") = -4;
    }

    REQUIRE(m.vertex(3).template customComponent<int>("flag") == -4);

    vcl::CustomComponentVectorHandle<int> v =
        m.template perVertexCustomComponentVectorHandle<int>("flag");

    int tmp = 8;
    for (auto& m : v) {
        m = tmp;
    }
    int tmp2 = 4;

    v.front() = tmp2;

    m.vertex(1).template customComponent<int>("flag") = 2;

    REQUIRE(m.vertex(0).template customComponent<int>("flag") == 4);
    REQUIRE(tmp == 8);
    REQUIRE(m.vertex(9).template customComponent<int>("flag") == 8);

    m.deletePerVertexCustomComponent("flag");

    REQUIRE(!m.hasPerVertexCustomComponent("flag"));
}<|MERGE_RESOLUTION|>--- conflicted
+++ resolved
@@ -20,15 +20,9 @@
  * (https://www.mozilla.org/en-US/MPL/2.0/) for more details.                *
  ****************************************************************************/
 
-<<<<<<< HEAD
-#include <catch2/catch_template_test_macros.hpp>
-#include <catch2/catch_test_macros.hpp>
-
 #ifndef VCLIB_WITH_MODULES
-=======
 #include <vclib/algorithms.h>
 #include <vclib/load_save.h>
->>>>>>> 1b15e234
 #include <vclib/meshes.h>
 #else
 #include <vclib/modules_required_headers.h>
