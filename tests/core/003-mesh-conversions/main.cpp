--- conflicted
+++ resolved
@@ -20,12 +20,8 @@
  * (https://www.mozilla.org/en-US/MPL/2.0/) for more details.                *
  ****************************************************************************/
 
-<<<<<<< HEAD
 #ifndef VCLIB_WITH_MODULES
-#include <vclib/load_save.h>
-=======
 #include <vclib/io.h>
->>>>>>> cadc0ddd
 #include <vclib/meshes.h>
 #else
 #include <vclib/modules_required_headers.h>
