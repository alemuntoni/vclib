--- conflicted
+++ resolved
@@ -23,12 +23,7 @@
 #ifndef RANGES_H
 #define RANGES_H
 
-<<<<<<< HEAD
-#include <vector>
-
 #ifndef VCLIB_WITH_MODULES
-=======
->>>>>>> 1b15e234
 #include <vclib/concepts/ranges/range.h>
 #else
 import vclib.core;
