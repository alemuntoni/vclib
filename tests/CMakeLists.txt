--- conflicted
+++ resolved
@@ -42,12 +42,9 @@
     add_subdirectory(011-mesh-filter)
     add_subdirectory(012-kd-tree)
     add_subdirectory(013-mesh-update-normal)
-<<<<<<< HEAD
-=======
-    add_subdirectory(014-polymesh-base)
+    #add_subdirectory(014-polymesh-base)
 
-
->>>>>>> ab355696
+    
     if (TARGET vclib-external-vcg)
         add_subdirectory(900-mesh-import-vcg)
     endif()
