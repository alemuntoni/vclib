--- conflicted
+++ resolved
@@ -20,23 +20,13 @@
  * for more details.                                                         *
  ****************************************************************************/
 
-<<<<<<< HEAD
-=======
-#include <vclib/algorithms/core/polygon.h>
-#include <vclib/algorithms/mesh/create.h>
-#include <vclib/ext/vcg/export.h>
-#include <vclib/ext/vcg/import.h>
-#include <vclib/meshes.h>
-
 #include <catch2/catch_template_test_macros.hpp>
->>>>>>> d9ec1aad
 #include <catch2/catch_test_macros.hpp>
 
 #include <wrap/io_trimesh/import_ply.h>
 
 #include "mesh.h"
 
-<<<<<<< HEAD
 #ifndef VCLIB_WITH_MODULES
 #include <vclib/algorithms/core/polygon.h>
 #include <vclib/algorithms/mesh/create.h>
@@ -48,8 +38,6 @@
 import vclib.external.vcg;
 #endif
 
-TEST_CASE("Import TriMesh from VCG")
-=======
 TEMPLATE_TEST_CASE(
     "Import TriMesh from VCG",
     "",
@@ -57,7 +45,6 @@
     vcl::TriMeshf,
     vcl::TriMeshIndexed,
     vcl::TriMeshIndexedf)
->>>>>>> d9ec1aad
 {
     using TriMesh = TestType;
 
