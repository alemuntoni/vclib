--- conflicted
+++ resolved
@@ -77,12 +77,8 @@
             vcl::Color,
             N,
             void,
-<<<<<<< HEAD
-            ElementType,
-            !std::is_same_v<ElementType, void>,
-=======
             ParentElemType,
->>>>>>> d72fdf6e
+            !std::is_same_v<ParentElemType, void>,
             OPT,
             true>
 {
@@ -92,12 +88,8 @@
         vcl::Color,
         N,
         void,
-<<<<<<< HEAD
-        ElementType,
-        !std::is_same_v<ElementType, void>,
-=======
         ParentElemType,
->>>>>>> d72fdf6e
+        !std::is_same_v<ParentElemType, void>,
         OPT,
         true>;
 
