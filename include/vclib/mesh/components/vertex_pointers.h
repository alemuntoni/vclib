--- conflicted
+++ resolved
@@ -68,9 +68,8 @@
  * @tparam Vertex The type of the vertices.
  * @tparam N: The size of the container, that will represent the number of
  * storable vertex pointers. If negative, the container is dynamic.
-<<<<<<< HEAD
- * @tparam ElementType: This type is used to get access to the Element that has
- * the component (and, in case, to the Mesh that has the Element). If the
+ * @tparam ParentElemType: This type is used to get access to the Element that
+ * has the component (and, in case, to the Mesh that has the Element). If the
  * component doesn't need to access the Element, this type can be void. Note:
  * if the component is vertical (or optional), this type cannot be void.
  * @tparam VERT: If true, the component will be stored vertically. This argument
@@ -78,50 +77,29 @@
  *
  * @ingroup components
  */
-template<typename Vertex, int N, typename ElementType = void, bool VERT = false>
+template<
+    typename Vertex,
+    int N,
+    typename ParentElemType = void,
+    bool VERT               = false>
 class VertexPointers :
         public PointersContainerComponent<
-            VertexPointers<Vertex, N, ElementType, VERT>,
+            VertexPointers<Vertex, N, ParentElemType, VERT>,
             CompId::VERTEX_POINTERS,
             Vertex,
             N,
-            ElementType,
+            ParentElemType,
             VERT,
-=======
- * @tparam ParentElemType: This template argument must be `void` if the
- * component needs to be stored horizontally, or the type of the parent element
- * that will contain this component if the component needs to be stored
- * vertically.
- *
- * @ingroup components
- */
-template<typename Vertex, int N, typename ParentElemType = void>
-class VertexPointers :
-        public PointersContainerComponent<
-            VertexPointers<Vertex, N, ParentElemType>,
-            CompId::VERTEX_PTRS,
-            Vertex,
-            N,
-            ParentElemType,
->>>>>>> d72fdf6e
             false,
             false>
 {
     using Base = PointersContainerComponent<
-<<<<<<< HEAD
-        VertexPointers<Vertex, N, ElementType, VERT>,
+        VertexPointers<Vertex, N, ParentElemType, VERT>,
         CompId::VERTEX_POINTERS,
         Vertex,
         N,
-        ElementType,
+        ParentElemType,
         VERT,
-=======
-        VertexPointers<Vertex, N, ParentElemType>,
-        CompId::VERTEX_PTRS,
-        Vertex,
-        N,
-        ParentElemType,
->>>>>>> d72fdf6e
         false,
         false>;
 
