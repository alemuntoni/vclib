/*****************************************************************************
 * VCLib                                                                     *
 * Visual Computing Library                                                  *
 *                                                                           *
 * Copyright(C) 2021-2024                                                    *
 * Visual Computing Lab                                                      *
 * ISTI - Italian National Research Council                                  *
 *                                                                           *
 * All rights reserved.                                                      *
 *                                                                           *
 * This program is free software; you can redistribute it and/or modify      *
 * it under the terms of the Mozilla Public License Version 2.0 as published *
 * by the Mozilla Foundation; either version 2 of the License, or            *
 * (at your option) any later version.                                       *
 *                                                                           *
 * This program is distributed in the hope that it will be useful,           *
 * but WITHOUT ANY WARRANTY; without even the implied warranty of            *
 * MERCHANTABILITY or FITNESS FOR A PARTICULAR PURPOSE. See the              *
 * Mozilla Public License Version 2.0                                        *
 * (https://www.mozilla.org/en-US/MPL/2.0/) for more details.                *
 ****************************************************************************/

#ifndef VCL_MESH_COMPONENTS_VERTEX_POINTERS_H
#define VCL_MESH_COMPONENTS_VERTEX_POINTERS_H

#include <vclib/concepts/mesh/components/vertex_pointers.h>
#include <vclib/views/view.h>

#include "bases/pointers_container_component.h"

namespace vcl::comp {

/**
 * @brief The VertexPointers class represents a component that stores a
 * container of pointers to vertices that will be part of an Element (e.g.
 * Face, Edge, Tetrahedron, etc.).
 *
 * The container of Vertex pointers is a random access container that could have
 * static or dynamic size, depending on the value of the template argument N
 * (a negative number means dynamic).
 *
 * For example, if a Face element should represent only triangles, N could be
 * 3. In this case, the container will have static size and it can't be resized
 * in any way. If N is -1, the container will have dynamic size and it will be
 * possible to resize it (e.g. if the Face element should represent a polygon).
 *
 * The member functions of this class will be available in the instance of any
 * Element that will contain this component.
 *
 * For example, if you have a Face Element `f` that has the VertexPointers
 * component, you'll be able to access to this component member functions from
 * `f`:
 *
 * @code{.cpp}
 * uint n = f.vertexNumber();
 * auto* v = f.vertex(0);
 * @endcode
 *
 * @note This component is usually the main component of an Element, and
 * therefore it cannot be optional.
 *
 * @note Several components are *Tied To Vertex Number*: in other words, they
 * are composed by a container that has the same size of the VertexPointers
 * and, when the VertexPointers container is resized, also the container of
 * these components is resized automatically.
 *
 * @tparam Vertex The type of the vertices.
 * @tparam N: The size of the container, that will represent the number of
 * storable vertex pointers. If negative, the container is dynamic.
 * @tparam ElementType: This type is used to get access to the Element that has
 * the component (and, in case, to the Mesh that has the Element). If the
 * component doesn't need to access the Element, this type can be void. Note:
 * if the component is vertical (or optional), this type cannot be void.
 * @tparam VERT: If true, the component will be stored vertically. This argument
 * is considered only if the ElementType is not void.
 *
 * @ingroup components
 */
template<typename Vertex, int N, typename ElementType = void, bool VERT = false>
class VertexPointers :
        public PointersContainerComponent<
            VertexPointers<Vertex, N, ElementType, VERT>,
            CompId::VERTEX_PTRS,
            Vertex,
            N,
            ElementType,
            VERT,
            false,
            false>
{
    using Base = PointersContainerComponent<
        VertexPointers<Vertex, N, ElementType, VERT>,
        CompId::VERTEX_PTRS,
        Vertex,
        N,
        ElementType,
        VERT,
        false,
        false>;

public:
    /**
     * @brief Expose the type of the Vertex.
     */
    using VertexType = Vertex;

    static const int VERTEX_NUMBER = Base::SIZE;

    /* Iterator Types declaration */

    using VertexIterator      = Base::Iterator;
    using ConstVertexIterator = Base::ConstIterator;

    /* Constructors */

    /**
     * @brief Empty constructor.
     *
     * If the Vertex Pointers container size is static, initializes all the
     * Vertex Pointers to `nullptr`, otherwise the container will be empty.
     */
    VertexPointers() = default;

    /* Member functions */

    /**
     * @brief Returns the number of vertices of the element.
     * @return The number of vertices of the element.
     */
    uint vertexNumber() const { return Base::container().size(); }

    /**
     * @brief Returns the pointer to the i-th vertex of the element.
     *
     * @param[in] i: the position of the required vertex in this container.
     * @return The pointer i-th vertex of the element.
     */
    Vertex* vertex(uint i) { return Base::container().at(i); }

    /**
     * @brief Returns a const pointer to the i-th vertex of the element.
     * @param[in] i: the position of the required vertex in this container;
     * the value must be between 0 and the number of vertices.
     * @return The pointer to the i-th vertex of the element.
     */
    const Vertex* vertex(uint i) const { return Base::container().at(i); }

    /**
     * @brief Returns the index in the vertex container of the i-th vertex of
     * the element.
     * @param[in] i: the position of the required vertex in this container.
     * @return The index of the i-th vertex of the element.
     */
    uint vertexIndex(uint i) const
    {
        auto* v = vertex(i);
        if (v) [[likely]]
            return v->index();
        else
            return UINT_NULL;
    }

    /**
     * @brief Returns a reference of the pointer to the i-th vertex of the
     * element, but using as index the module between i and the number of
     * vertices. You can use this function if you need to get the "next vertex
     * after position k", without check if it is less than the number of
     * vertices. Works also for negative numbers:
     *
     * @code{.cpp}
     * k = pos; // some position of a vertex
     * auto* next = e.vertexMod(k+1); // the vertex next to k, that may also
     *                                // be at pos 0
     * auto* last = e.vertexMod(-1); // the vertex in position vertexNumber()-1
     * @endcode
     *
     * @param[in] i: the position of the required vertex in this container,
     * w.r.t. the position 0; value is modularized on vertexNumber().
     * @return The pointer to the required vertex of the element.
     */
    Vertex* vertexMod(int i) { return Base::container().atMod(i); }

    /**
     * @brief Same of vertexMod, but returns a const pointer to the vertex.
     * @param[in] i: the position of the required vertex in this container,
     * w.r.t. the position 0; value is modularized on vertexNumber().
     * @return The pointer to the required vertex of the element.
     */
    const Vertex* vertexMod(int i) const { return Base::container().atMod(i); }

    /**
     * @brief Returns the index in the vertex container of the i-th vertex of
     * the element, but using as index the module between i and the number of
     * vertices. You can use this function if you need to get the "index of the
     * vertex next to position k", without check if it is less than the number
     * of vertices. Works also for negative numbers:
     *
     * @code{.cpp}
     * k = pos; // some position of a vertex
     * auto idx = e.vertexIndexMod(k+1); // the index of the vertex next to k,
     *                                   // that may also be at pos 0
     * auto lastIdx = e.vertexIndexMod(-1); // the index of the vertex in
     *                                      // position vertexNumber()-1
     * @endcode
     *
     * @param[in] i: the position of the required vertex in this container,
     * w.r.t. the position 0; value is modularized on vertexNumber().
     * @return The index of the required vertex of the element.
     */
    uint vertexIndexMod(int i) const
    {
        auto* v = vertexMod(i);
        if (v) [[likely]]
            return v->index();
        else
            return UINT_NULL;
    }

    /**
     * @brief Sets the i-th vertex of the element.
     * @param[in] i: the position in this container on which set the vertex; the
     * value must be between 0 and the number of vertices.
     * @param[in] v: The pointer to the vertex to set to the element.
     */
    void setVertex(uint i, Vertex* v) { Base::container().set(i, v); }

    /**
<<<<<<< HEAD
     * @brief Sets the i-th vertex of the element.
     *
     * @param[in] i: the position in this container on which set the vertex; the
     * value must be between 0 and the number of vertices.
     * @param[in] vi: The index in the vertex container of the vertex to set.
     */
    void setVertex(uint i, uint vi)
    {
        setVertex(i, &Base::parentElement()->parentMesh()->vertex(vi));
=======
     * @brief Sets the vertex pointed by the iterator.
     * @param[in] it: the position of the iterator in this container on which
     * set the vertex; the value must be between begin() and end().
     * @param[in] v: The pointer to the vertex to set to the element.
     */
    void setVertex(ConstVertexIterator it, Vertex* v)
    {
        Base::container().set(it, v);
>>>>>>> ab355696
    }

    /**
     * @brief Sets the i-th vertex of the element, but using as index the module
     * between i and the number of vertices. You can use this function if you
     * need to set the "next vertex after position k", without check if it is
     * less than the number of vertices. Works also for negative numbers:
     *
     * @code{.cpp}
     * k = pos; // some position of a vertex
     * e.setVertexMod(k+1, aVertex); // set the vertex next to k, that may also
     *                               // be at pos 0
     * e.setVertexMod(-1, aVertex); // set the vertex in position
     *                              // vertexNumber()-1
     * @endcode
     *
     * @param[in] i: the position in this container w.r.t. the position 0 on
     * which set the vertex; value is modularized on vertexNumber().
     * @param[in] v: The pointer to the vertex to set to the element.
     */
    void setVertexMod(int i, Vertex* v) { Base::container().atMod(i) = v; }

    /**
     * @brief Sets the i-th vertex of the element, but using as index the module
     * between i and the number of vertices. You can use this function if you
     * need to set the "next vertex after position k", without check if it is
     * less than the number of vertices. Works also for negative numbers:
     *
     * @code{.cpp}
     * k = pos; // some position of a vertex
     * e.setVertexMod(k+1, aVertInd); // set the vertex next to k, that may also
     *                               // be at pos 0
     * e.setVertexMod(-1, aVertInd); // set the vertex in position
     *                              // vertexNumber()-1
     * @endcode
     *
     * @param[in] i: the position in this container w.r.t. the position 0 on
     * which set the vertex; value is modularized on vertexNumber().
     * @param[in] vi: The index in the vertex container of the vertex to set.
     */
    void setVertexMod(int i, uint vi)
    {
        setVertexMod(i, &Base::parentElement()->parentMesh()->vertex(vi));
    }

    /**
     * @brief Sets all the vertex pointers of the element.
     *
     * If the size of the container is static, the size of the input range must
     * be the same one of the container.
     *
     * @tparam Rng: The type of the range of vertex pointers to set. The value
     * type of the range must be convertible to a pointer to a Vertex.
     *
     * @param[in] r: range of vertex pointers to set.
     */
    template<Range Rng>
    void setVertices(Rng&& r) requires RangeOfConvertibleTo<Rng, Vertex*>
    {
        Base::container().set(r);
    }

    /**
     * @brief Sets all the vertex pointers of the element.
     *
     * If the size of the container is static, the size of the input range must
     * be the same one of the container.
     *
     * @tparam Rng: The type of the range of vertex indices to set. The value
     * type of the range must be convertible to unsigned integer.
     *
     * @param[in] r: range of vertex indices to set.
     */
    template<Range Rng>
    void setVertices(Rng&& r) requires RangeOfConvertibleTo<Rng, uint>
    {
        auto conv = [&](auto i) {
            return &Base::parentElement()->parentMesh()->vertex(i);
        };

        Base::container().set(r | std::views::transform(conv));
    }

    /**
     * @brief Returns `true` if the container of vertices contains the given
     * vertex, `false` otherwise.
     *
     * @param[in] v: the pointer to the vertex to search.
     * @return `true` if the container of vertices contains the given vertex,
     * `false` otherwise.
     */
    bool containsVertex(const Vertex* v) const
    {
        return Base::container().contains(v);
    }

    /**
     * @brief Returns `true` if the container of vertices contains the vertex
     * with the given index, `false` otherwise.
     *
     * @param[in] vi: the index of the vertex to search.
     * @return `true` if the container of vertices contains the vertex with the
     * given index, `false` otherwise.
     */
    bool containsVertex(uint vi) const
    {
        return containsVertex(&Base::parentElement()->parentMesh()->vertex(vi));
    }

    /**
     * @brief Returns an iterator to the first vertex in the container of this
     * component that is equal to the given vertex. If no such vertex is
     * found, past-the-end iterator is returned.
     *
     * @param[in] v: the pointer to the vertex to search.
     * @return an iterator pointing to the first vertex equal to the given
     * vertex, or end if no such vertex is found.
     */
    VertexIterator findVertex(const Vertex* v)
    {
        return Base::container().find(v);
    }

    /**
     * @brief Returns a const iterator to the first vertex in the container of
     * this component that is equal to the given vertex. If no such vertex is
     * found, past-the-end iterator is returned.
     *
     * @param[in] v: the pointer to the vertex to search.
     * @return a const iterator pointing to the first vertex equal to the given
     * vertex, or end if no such vertex is found.
     */
    ConstVertexIterator findVertex(const Vertex* v) const
    {
        return Base::container().find(v);
    }

    /**
     * @brief Returns an iterator to the first vertex in the container of this
     * component that is equal to the vertex with the given index. If no such
     * vertex is found, past-the-end iterator is returned.
     *
     * @param[in] vi: the index of the vertex to search.
     * @return an iterator pointing to the first vertex equal to the given
     * vertex, or end if no such vertex is found.
     */
    VertexIterator findVertex(uint vi)
    {
        return findVertex(&Base::parentElement()->parentMesh()->vertex(vi));
    }

    /**
     * @brief Returns a const iterator to the first vertex in the container of
     * this component that is equal to the vertex with the given index. If no
     * such vertex is found, past-the-end iterator is returned.
     *
     * @param[in] vi: the index of the vertex to search.
     * @return a const iterator pointing to the first vertex equal to the given
     * vertex, or end if no such vertex is found.
     */
    ConstVertexIterator findVertex(uint vi) const
    {
        return findVertex(&Base::parentElement()->parentMesh()->vertex(vi));
    }

    /**
     * @brief Returns the index of the given vertex in the container of
     * the element. If the given vertex is not in the container, returns
     * UINT_NULL.
     *
     * @param[in] v: the pointer to the vertex to search.
     * @return the index of the given vertex, or UINT_NULL if it is not
     * found.
     */
    uint indexOfVertex(const Vertex* v) const
    {
        return Base::container().indexOf(v);
    }

    /**
     * @brief Returns the index of the vertex with the given index in the
     * container of the element. If the vertex with the given index is not in
     * the container, returns UINT_NULL.
     *
     * @param[in] vi: the index of the vertex to search.
     * @return the index of the vertex with the given index, or UINT_NULL if it
     * is not found.
     */
    uint indexOfVertex(uint vi) const
    {
        return indexOfVertex(&Base::parentElement()->parentMesh()->vertex(vi));
    }

    /**
     * @brief Returns the index of the given edge composed of the two vertices
     * v1 and v2 in the container of the element.
     *
     * The order of the two vertices is not important. The index of the edge
     * corresponds to the index of the first vertex found in the container. If
     * the edge formed by the two vertices is not in the container, returns
     * UINT_NULL.
     *
     * @param[in] v1: the pointer to the first vertex that compose the edge to
     * search.
     * @param[in] v2: the pointer to the second vertex that compose the edge to
     * search.
     * @return the index of the edge composed of v1 and v2, or UINT_NULL if it
     * is not found.
     */
    uint indexOfEdge(const Vertex* v1, const Vertex* v2) const
    {
        uint vid = indexOfVertex(v1);
        if (vid == UINT_NULL) {
            return UINT_NULL;
        }
        else if (vertexMod(vid + 1) == v2) {
            return vid;
        }
        else if (vertexMod((int) vid - 1) == v2) {
            int n = vertexNumber(); // n must be int to avoid unwanted casts
            return (((int) vid - 1) % n + n) % n;
        }
        else {
            return UINT_NULL;
        }
    }

    /**
     * @brief Returns the index of the edge composed of the two vertices with
     * the given indices in the container of the element.
     *
     * The order of the two vertices is not important. The index of the edge
     * corresponds to the index of the first vertex found in the container. If
     * the edge formed by the two vertices is not in the container, returns
     * UINT_NULL.
     *
     * @param[in] vi1: the index of the first vertex that compose the edge to
     * search.
     * @param[in] vi2: the index of the second vertex that compose the edge to
     * search.
     * @return the index of the edge composed of the vertices with the given
     * indices, or UINT_NULL if it is not found.
     */
    uint indexOfEdge(uint vi1, uint vi2) const
    {
        return indexOfEdge(&Base::parentElement()->parentMesh()->vertex(vi1),
                           &Base::parentElement()->parentMesh()->vertex(vi2));
    }

    /* Member functions specific for vector of pointers */

    /**
     * @brief Resize the container of the vertices to the given size.
     * @note This function is available only if the container of the Vertices
     * has dynamic size.
     * @param[in] n: The new size of the vertices container.
     */
    void resizeVertices(uint n) requires (N < 0)
    {
        Base::container().resize(n);
    }

    /**
     * @brief Pushes in the back of the container the given vertex.
     * @note This function is available only if the container of the Vertices
     * has dynamic size.
     * @param[in] v: The pointer to the vertex to push in the back of the
     * container.
     */
    void pushVertex(Vertex* v) requires (N < 0)
    {
        Base::container().pushBack(v);
    }

    /**
     * @brief Pushes in the back of the container the given vertex.
     * @note This function is available only if the container of the Vertices
     * has dynamic size.
     * @param[in] vi: The index to the vertex to push in the back of the
     * container.
     */
    void pushVertex(uint vi) requires (N < 0)
    {
        pushVertex(&Base::parentElement()->parentMesh()->vertex(vi));
    }

    /**
     * @brief Inserts the given vertex in the container at the given position.
     * @note This function is available only if the container of the Vertices
     * has dynamic size.
     * @param[in] i: The position in this container where to insert the vertex.
     * @param[in] v: The pointer to the vertex to insert in the container.
     */
    void insertVertex(uint i, Vertex* v) requires (N < 0)
    {
        Base::container().insert(i, v);
    }

    /**
     * @brief Inserts the vertex with the given index in the container at the
     * given position.
     * @note This function is available only if the container of the Vertices
     * has dynamic size.
     * @param[in] i: The position in this container where to insert the vertex.
     * @param[in] vi: The index of the vertex to insert in the container.
     */
    void insertVertex(uint i, uint vi) requires (N < 0)
    {
        insertVertex(i, &Base::parentElement()->parentMesh()->vertex(vi));
    }

    /**
     * @brief Removes the vertex at the given position from the container.
     * @note This function is available only if the container of the Vertices
     * has dynamic size.
     * @param[in] i: The position of the vertex to remove from this container.
     */
    void eraseVertex(uint i) requires (N < 0) { Base::container().erase(i); }

    /**
     * @brief Clears the container of vertices, making it empty.
     * @note This function is available only if the container of the Vertices
     * has dynamic size.
     */
    void clearVertices() requires (N < 0) { Base::container().clear(); }

    /* Iterator Member functions */

    /**
     * @brief Returns an iterator to the first vertex in the container of this
     * component.
     *
     * @return an iterator pointing to the begin of this container.
     */
    VertexIterator vertexBegin() { return Base::container().begin(); }

    /**
     * @brief Returns an iterator to the end of the container of this component.
     *
     * @return an iterator pointing to the end of this container.
     */
    VertexIterator vertexEnd() { return Base::container().end(); }

    /**
     * @brief Returns a const iterator to the first vertex in the container of
     * this component.
     *
     * @return an iterator pointing to the begin of this container.
     */
    ConstVertexIterator vertexBegin() const
    {
        return Base::container().begin();
    }

    /**
     * @brief Returns a const iterator to the end of the container of this
     * component.
     *
     * @return an iterator pointing to the end of this container.
     */
    ConstVertexIterator vertexEnd() const { return Base::container().end(); }

    /**
     * @brief Returns a lightweight view object that stores the begin and end
     * iterators of the container of vertices of the element. The view
     * object exposes the iterators trough the `begin()` and `end()` member
     * functions, and therefore the returned object can be used in range-based
     * for loops:
     *
     * @code{.cpp}
     * for (auto* vertex : el.vertices()) {
     *     // Do something with vertex...
     * }
     * @endcode
     *
     * @return a lightweight view object that can be used in range-based for
     * loops to iterate over vertices.
     */
    View<VertexIterator> vertices() { return View(vertexBegin(), vertexEnd()); }

    /**
     * @brief Returns a lightweight const view object that stores the begin and
     * end iterators of the container of vertices of the element. The view
     * object exposes the iterators trough the `begin()` and `end()` member
     * functions, and therefore the returned object can be used in range-based
     * for loops:
     *
     * @code{.cpp}
     * for (const auto* vertex : el.vertices()) {
     *     // Do something read-only with vertex...
     * }
     * @endcode
     *
     * @return a lightweight view object that can be used in range-based for
     * loops to iterate over vertices.
     */
    View<ConstVertexIterator> vertices() const
    {
        return View(vertexBegin(), vertexEnd());
    }

protected:
    // Component interface function
    template<typename Element>
    void importFrom(const Element& e)
    {
    }

    // PointersComponent interface functions
    template<typename Element, typename ElVType>
    void importPointersFrom(
        const Element& e,
        Vertex*        base,
        const ElVType* ebase)
    {
        if constexpr (HasVertexPointers<Element>) {
            if constexpr (N > 0) {
                // same size non-polygonal faces
                if constexpr (N == Element::VERTEX_NUMBER) {
                    importPtrsFrom(e, base, ebase);
                }
                // from polygonal to fixed size, but the polygon size == the
                // fixed face size
                else if constexpr (Element::VERTEX_NUMBER < 0) {
                    if (e.vertexNumber() == N) {
                        importPtrsFrom(e, base, ebase);
                    }
                }
                else {
                    // do not import in this case: cannot import from a face of
                    // different size
                }
            }
            else {
                // from fixed to polygonal size: need to resize first, then
                // import
                resizeVertices(e.vertexNumber());
                importPtrsFrom(e, base, ebase);
            }
        }
    }

private:
    template<typename Element, typename ElVType>
    void importPtrsFrom(const Element& e, Vertex* base, const ElVType* ebase)
    {
        if (ebase != nullptr && base != nullptr) {
            for (uint i = 0; i < e.vertexNumber(); ++i) {
                if (e.vertex(i) != nullptr) {
                    setVertex(i, base + (e.vertex(i) - ebase));
                }
            }
        }
    }
};

} // namespace vcl::comp

#endif // VCL_MESH_COMPONENTS_VERTEX_POINTERS_H<|MERGE_RESOLUTION|>--- conflicted
+++ resolved
@@ -225,7 +225,6 @@
     void setVertex(uint i, Vertex* v) { Base::container().set(i, v); }
 
     /**
-<<<<<<< HEAD
      * @brief Sets the i-th vertex of the element.
      *
      * @param[in] i: the position in this container on which set the vertex; the
@@ -235,7 +234,9 @@
     void setVertex(uint i, uint vi)
     {
         setVertex(i, &Base::parentElement()->parentMesh()->vertex(vi));
-=======
+    }
+    
+	/**
      * @brief Sets the vertex pointed by the iterator.
      * @param[in] it: the position of the iterator in this container on which
      * set the vertex; the value must be between begin() and end().
@@ -244,7 +245,6 @@
     void setVertex(ConstVertexIterator it, Vertex* v)
     {
         Base::container().set(it, v);
->>>>>>> ab355696
     }
 
     /**
