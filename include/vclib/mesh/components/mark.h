/*****************************************************************************
 * VCLib                                                                     *
 * Visual Computing Library                                                  *
 *                                                                           *
 * Copyright(C) 2021-2024                                                    *
 * Visual Computing Lab                                                      *
 * ISTI - Italian National Research Council                                  *
 *                                                                           *
 * All rights reserved.                                                      *
 *                                                                           *
 * This program is free software; you can redistribute it and/or modify      *
 * it under the terms of the Mozilla Public License Version 2.0 as published *
 * by the Mozilla Foundation; either version 2 of the License, or            *
 * (at your option) any later version.                                       *
 *                                                                           *
 * This program is distributed in the hope that it will be useful,           *
 * but WITHOUT ANY WARRANTY; without even the implied warranty of            *
 * MERCHANTABILITY or FITNESS FOR A PARTICULAR PURPOSE. See the              *
 * Mozilla Public License Version 2.0                                        *
 * (https://www.mozilla.org/en-US/MPL/2.0/) for more details.                *
 ****************************************************************************/

#ifndef VCL_MESH_COMPONENTS_MARK_H
#define VCL_MESH_COMPONENTS_MARK_H

#include <vclib/concepts/mesh/components/mark.h>

#include "bases/component.h"

namespace vcl::comp {

/**
 * @brief The Mark class is an utility class useful to un-mark components in
 * constant time.
 *
 * Its implementation is just an integer that can be incremented and
 * decremented.
 *
 * Assuming that two Elements (or a Mesh and an Element) have the Mark
 * component: you can consider one of the elements "marked" if it has the same
 * mark value of the other element/mesh.
 *
 * Example: suppose that you have a Mesh with Vertex Elements, and both Mesh and
 * Vertices have the Mark component. In initialization, all the elements are
 * considered marked, because the elements have the same mark value of the Mesh.
 * To un-mark all the vertices of the mesh:
 *
 * @code{.cpp}
 * m.incrementMark();
 * @endcode
 *
 * Now all the vertices (and all the other elements) are un-marked because they
 * have a different mark value w.r.t. the one of the mesh.
 *
 * Then, if you want to mark the vertices having index 3 and 5:
 *
 * @code{.cpp}
 * m.vertex(3).incrementMark();
 * m.vertex(5).incrementMark();
 * @endcode
 *
 * And to check if vertices 4 and 5 are marked:
 *
 * @code{.cpp}
 * m.hasSameMark(m.vertex(4)); // or: m.vertex(4).hasSameMark(m)
 * m.hasSameMark(m.vertex(5)); // or: m.vertex(5).hasSameMark(m)
 * @endcode
 *
 * @note This component can be both used for Elements and Meshes.
 *
 * @tparam ParentElemType: This template argument must be `void` if the
 * component needs to be stored horizontally, or the type of the parent element
 * that will contain this component if the component needs to be stored
 * vertically.
 * @tparam OPT: If true, the component will be optional. This argument is
 * considered only if the component is stored vertically.
 *
 * @ingroup components
 */
template<typename ParentElemType = void, bool OPT = false>
class Mark :
        public Component<
            Mark<ParentElemType, OPT>,
            CompId::MARK,
            int,
<<<<<<< HEAD
            ElementType,
            !std::is_same_v<ElementType, void>,
            OPT>
{
    using Base = Component<
        Mark<ElementType, OPT>,
        CompId::MARK,
        int,
        ElementType,
        !std::is_same_v<ElementType, void>,
=======
            ParentElemType,
            OPT>
{
    using Base = Component<
        Mark<ParentElemType, OPT>,
        CompId::MARK,
        int,
        ParentElemType,
>>>>>>> d72fdf6e
        OPT>;

public:
    /* Constructors */

    /**
     * @brief Constructor that initializes the mark to 0.
     */
    Mark()
    {
        if constexpr (!Base::IS_VERTICAL) {
            init();
        }
    }

    /**
     * @private
     * @brief Initializes the mark to 0.
     *
     * It is made in the init function since the component could be not
     * available during construction (e.g. if the component is optional and not
     * enabled).
     *
     * This member function is hidden by the element that inherits this class.
     */
    void init() { mark() = 0; }

    /* Member functions */

    /**
     * @brief Returns the value of the mark.
     * @return the value of the mark.
     */
    int mark() const { return Base::data(); }

    /**
     * @brief Resets the mark to 0.
     */
    void resetMark() { mark() = 0; }

    /**
     * @brief Checks if the current element/mesh has the same mark of the given
     * input element/mesh `e`.
     *
     * @tparam E: the type of the input element/mesh.
     * @param e: the input element/mesh.
     */
    template<typename E>
    bool hasSameMark(const E& e) const
    {
        if constexpr (std::is_pointer<E>::value) {
            return e->mark() == mark();
        }
        else {
            return e.mark() == mark();
        }
    }

    /**
     * @brief Increments the mark of the current element/mesh by 1.
     */
    void incrementMark() { mark()++; }

    /**
     * @brief Decrements the mark of the current element/mesh by 1.
     */
    void decrementMark() { mark()--; }

protected:
    // Component interface function
    template<typename Element>
    void importFrom(const Element& e)
    {
        if constexpr (HasMark<Element>) {
            if (isMarkAvailableOn(e)) {
                mark() = e.mark();
            }
        }
    }

private:
    int& mark() { return Base::data(); }
};

/* Detector function to check if a class has Mark available */

/**
 * @brief Checks if the given Element/Mesh has the Mark component available.
 *
 * This function returns `true` also if the component is horizontal and always
 * available in the element. The runtime check is performed only when the
 * component is optional.
 *
 * @param[in] element: The element/mesh to check. Must be of a type that
 * satisfies the ElementOrMeshConcept.
 * @return `true` if the element/mesh has the Mark component available, `false`
 * otherwise.
 */
bool isMarkAvailableOn(const ElementOrMeshConcept auto& element)
{
    return isComponentAvailableOn<CompId::MARK>(element);
}

} // namespace vcl::comp

#endif // VCL_MESH_COMPONENTS_MARK_H<|MERGE_RESOLUTION|>--- conflicted
+++ resolved
@@ -83,19 +83,8 @@
             Mark<ParentElemType, OPT>,
             CompId::MARK,
             int,
-<<<<<<< HEAD
-            ElementType,
-            !std::is_same_v<ElementType, void>,
-            OPT>
-{
-    using Base = Component<
-        Mark<ElementType, OPT>,
-        CompId::MARK,
-        int,
-        ElementType,
-        !std::is_same_v<ElementType, void>,
-=======
             ParentElemType,
+            !std::is_same_v<ParentElemType, void>,
             OPT>
 {
     using Base = Component<
@@ -103,7 +92,7 @@
         CompId::MARK,
         int,
         ParentElemType,
->>>>>>> d72fdf6e
+        !std::is_same_v<ParentElemType, void>,
         OPT>;
 
 public:
