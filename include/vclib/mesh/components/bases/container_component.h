/*****************************************************************************
 * VCLib                                                                     *
 * Visual Computing Library                                                  *
 *                                                                           *
 * Copyright(C) 2021-2024                                                    *
 * Visual Computing Lab                                                      *
 * ISTI - Italian National Research Council                                  *
 *                                                                           *
 * All rights reserved.                                                      *
 *                                                                           *
 * This program is free software; you can redistribute it and/or modify      *
 * it under the terms of the Mozilla Public License Version 2.0 as published *
 * by the Mozilla Foundation; either version 2 of the License, or            *
 * (at your option) any later version.                                       *
 *                                                                           *
 * This program is distributed in the hope that it will be useful,           *
 * but WITHOUT ANY WARRANTY; without even the implied warranty of            *
 * MERCHANTABILITY or FITNESS FOR A PARTICULAR PURPOSE. See the              *
 * Mozilla Public License Version 2.0                                        *
 * (https://www.mozilla.org/en-US/MPL/2.0/) for more details.                *
 ****************************************************************************/

#ifndef VCL_MESH_COMPONENTS_BASES_CONTAINER_COMPONENT_H
#define VCL_MESH_COMPONENTS_BASES_CONTAINER_COMPONENT_H

#include <vclib/space/vector.h>

#include "component.h"

namespace vcl::comp {

namespace detail {

// small alias to differentiate between components having only a container or
// components having a container and an additional data type:
// - if AD is void, no additional data and the component will have only a Vector
// - if AD is not void, there is additional data, and the component will have
//   a tuple containing a Vector and the additional data
template<
    typename DC,
    uint CT,
    typename T,
    int N,
    typename AD,
    typename El,
    bool v,
    bool o,
    bool TT,
    typename... PT>
using ContCompBase = std::conditional_t<
    std::is_same_v<AD, void>,
    Component<DC, CT, Vector<T, N>, El, v, o, PT...>,
    Component<DC, CT, std::tuple<Vector<T, N>, AD>, El, v, o, PT...>>;

} // namespace detail

/**
 * @brief The ContainerComponent class is the base class for all the components
 * of VCLib that store a container of objects of a given type T.
 *
 * A component that inherits from this class will have all the features of the
 * @ref Component class, plus automatic storage of the data in a Container of
 * objects that could have static or dynamic size, and the possibility to tie
 * the size of the Container to the number of Vertices of the Element (E.g.
 * useful for some Face components like AdjacentFaces or WedgeTexCoords).
 *
 * For further details , please refer to the page @ref implement_component page.
 *
 * @tparam DerivedComponent: The type of the Derived Component. It is used to
 * implement the CRTP pattern.
 * @tparam COMPONENT_ID: The id of the component. It is a value of the enum
 * ComponentIDEnum, or an integer value that is not already used by any other
 * component. It is used to identify the component at compile time.
 * @tparam T: The type of the data that the component needs to store in a
 * Container. E.g. a WedgeTexCoord component would have vcl::TexCoordd as
 * DataType.
 * @tparam N: The size of the container: if >= 0 the size is static, if < 0 the
 * size is dynamic.
 * @tparam AdditionalData: the type of additional data that could be stored
 * outside the Container. If you don't have additional data. set AdditionalData
 * = void. E.g. a WedgeTexCoord component stores a short as AdditionalData that
 * indicates the texture index used by all the Wedge TexCoords.
<<<<<<< HEAD
 * @tparam ElementType: This type is used to get access to the Element that has
 * the component (and, in case, to the Mesh that has the Element). If the
 * component doesn't need to access the Element, this type can be void. Note:
 * if the component is vertical (or optional), this type cannot be void.
 * @tparam VERT: Boolean that tells if the component is vertical. If the
 * component is vertical, this parameter must be true. Note: to be vertical,
 * this parameter must be true, and ElementType must be the type of the Element
 * that has the component (the 'parent' Element Type).
=======
 * @tparam ParentElemType: The Parent Element type is used to discriminate
 * between horizontal and vertical components. When a component is horizontal,
 * this type must be void. When a component is vertical, this type must be the
 * type of the Element that has the component, and it will be used by the
 * component to access the vertical data stored in the vcl::Mesh.
>>>>>>> d72fdf6e
 * @tparam OPT: When a component is vertical, it could be optional, that means
 * that could be enabled/disabled at runtime. To make the component optional,
 * this template parameter must be true.
 * @tparam TTVN: "Tied To Vertex Number", this boolean tells whether the
 * component should leave liberty to control the size of the Container to the
 * user, or it should be tied to the vertex number and changed automatically
 * when the number of vertices changes. E.g. a WedgeTexCoord component is a
 * Container that should be tied to the vertex number, meaning that the number
 * of texture coordinates should be always be the same of the number of
 * vertices. Setting this value to true will tie the size of this container to
 * the number of vertices.
 * @tparam PointedTypes: Variadic Template types of all the Pointer types that
 * the component stores, and that need to be updated when some reallocation
 * happens.
 */
template<
    typename DerivedComponent, // CRTP pattern, derived class
    uint COMP_ID,              // component id
    typename T,                // data stored in container
    int N,                     // container size
    typename AdditionalData,   // additional data outside container
<<<<<<< HEAD
    typename ElementType,      // element type
    bool VERT,                 // true if component vertical
=======
    typename ParentElemType,   // parent element type, void if horizontal
>>>>>>> d72fdf6e
    bool OPT,                  // true if component vertical and optional
    bool TTVN,                 // true if container size tied to vertex number
    typename... PointedTypes>  // types of pointers stored by the component
class ContainerComponent :
        public detail::ContCompBase<
            DerivedComponent,
            COMP_ID,
            T,
            N,
            AdditionalData,
<<<<<<< HEAD
            ElementType,
            VERT,
=======
            ParentElemType,
>>>>>>> d72fdf6e
            OPT,
            TTVN,
            PointedTypes...>
{
    static constexpr bool HAS_ADDITIONAL_DATA =
        !std::is_same_v<AdditionalData, void>;

    using Base = detail::ContCompBase<
        DerivedComponent,
        COMP_ID,
        T,
        N,
        AdditionalData,
<<<<<<< HEAD
        ElementType,
        VERT,
=======
        ParentElemType,
>>>>>>> d72fdf6e
        OPT,
        TTVN,
        PointedTypes...>;

public:
    /**
     * @brief Boolean that tells if this component stores a container having its
     * size tied to the number of the vertices of the Element.
     *
     * E.g. suppose to have a Polygonal Face f (dynamic number of vertices),
     * having 5 vertices (and 5 edges). This means that if the Face has the
     * AdjacentFaces component, then it should store 5 adjacent faces (the same
     * number of the vertices). In this case, the AdjacentFaces component will
     * have the boolean TIED_TO_VERTEX_NUMBER set to true.
     */
    static const bool TIED_TO_VERTEX_NUMBER = TTVN;

    static const int SIZE = N;

protected:
    /* Iterator Types declaration */

    using Iterator      = Vector<T, N>::Iterator;
    using ConstIterator = Vector<T, N>::ConstIterator;

    /* Constructor */

    /*
     * Create a container of T objects.
     * If this Container is a static array, all its element will be initialized
     * to T(). If this Container is a dynamic vector, it will be an empty
     * container.
     */
    ContainerComponent()
    {
        if constexpr (!Base::IS_VERTICAL) {
            if constexpr (N >= 0) {
                Base::data().fill(T());
            }
        }
    }

    /*
     * Create a container of Objects.
     * If this Container is a static array, all its element will be initialized
     * to T(). If this Container is a dynamic vector, it will be an empty
     * container.
     */
    void init()
    {
        if constexpr (N >= 0) {
            // I'll use the array, N is >= 0.
            // There will be a static number of objects.
            container().fill(T());
        }
        else {
            // I'll use the vector, because N is < 0.
            // There will be a dynamic number of objects.
            container().clear();
        }
    }

    Vector<T, N>& container()
    {
        if constexpr (HAS_ADDITIONAL_DATA) {
            return std::get<0>(Base::data());
        }
        else {
            return Base::data();
        }
    }

    const Vector<T, N>& container() const
    {
        if constexpr (HAS_ADDITIONAL_DATA) {
            return std::get<0>(Base::data());
        }
        else {
            return Base::data();
        }
    }

    template<typename AdDt = AdditionalData>
    AdDt& additionalData() requires (HAS_ADDITIONAL_DATA)
    {
        return std::get<1>(Base::data());
    }

    template<typename AdDt = AdditionalData>
    const AdDt& additionalData() const requires (HAS_ADDITIONAL_DATA)
    {
        return std::get<1>(Base::data());
    }
};

} // namespace vcl::comp

#endif // VCL_MESH_COMPONENTS_BASES_CONTAINER_COMPONENT_H<|MERGE_RESOLUTION|>--- conflicted
+++ resolved
@@ -80,22 +80,15 @@
  * outside the Container. If you don't have additional data. set AdditionalData
  * = void. E.g. a WedgeTexCoord component stores a short as AdditionalData that
  * indicates the texture index used by all the Wedge TexCoords.
-<<<<<<< HEAD
- * @tparam ElementType: This type is used to get access to the Element that has
- * the component (and, in case, to the Mesh that has the Element). If the
- * component doesn't need to access the Element, this type can be void. Note:
- * if the component is vertical (or optional), this type cannot be void.
+ * @tparam ParentElemType: The Parent Element type is used to get access to the
+ * Element that has the component (and, in case, to the Mesh that has the
+ * Element). If the component doesn't need to access the Element, this type can
+ * be void. Note: if the component is vertical (or optional), this type cannot
+ * be void.
  * @tparam VERT: Boolean that tells if the component is vertical. If the
  * component is vertical, this parameter must be true. Note: to be vertical,
  * this parameter must be true, and ElementType must be the type of the Element
  * that has the component (the 'parent' Element Type).
-=======
- * @tparam ParentElemType: The Parent Element type is used to discriminate
- * between horizontal and vertical components. When a component is horizontal,
- * this type must be void. When a component is vertical, this type must be the
- * type of the Element that has the component, and it will be used by the
- * component to access the vertical data stored in the vcl::Mesh.
->>>>>>> d72fdf6e
  * @tparam OPT: When a component is vertical, it could be optional, that means
  * that could be enabled/disabled at runtime. To make the component optional,
  * this template parameter must be true.
@@ -117,12 +110,8 @@
     typename T,                // data stored in container
     int N,                     // container size
     typename AdditionalData,   // additional data outside container
-<<<<<<< HEAD
-    typename ElementType,      // element type
+    typename ParentElemType,   // parent element type
     bool VERT,                 // true if component vertical
-=======
-    typename ParentElemType,   // parent element type, void if horizontal
->>>>>>> d72fdf6e
     bool OPT,                  // true if component vertical and optional
     bool TTVN,                 // true if container size tied to vertex number
     typename... PointedTypes>  // types of pointers stored by the component
@@ -133,12 +122,8 @@
             T,
             N,
             AdditionalData,
-<<<<<<< HEAD
-            ElementType,
+            ParentElemType,
             VERT,
-=======
-            ParentElemType,
->>>>>>> d72fdf6e
             OPT,
             TTVN,
             PointedTypes...>
@@ -152,12 +137,8 @@
         T,
         N,
         AdditionalData,
-<<<<<<< HEAD
-        ElementType,
+        ParentElemType,
         VERT,
-=======
-        ParentElemType,
->>>>>>> d72fdf6e
         OPT,
         TTVN,
         PointedTypes...>;
