/*****************************************************************************
 * VCLib                                                                     *
 * Visual Computing Library                                                  *
 *                                                                           *
 * Copyright(C) 2021-2024                                                    *
 * Visual Computing Lab                                                      *
 * ISTI - Italian National Research Council                                  *
 *                                                                           *
 * All rights reserved.                                                      *
 *                                                                           *
 * This program is free software; you can redistribute it and/or modify      *
 * it under the terms of the Mozilla Public License Version 2.0 as published *
 * by the Mozilla Foundation; either version 2 of the License, or            *
 * (at your option) any later version.                                       *
 *                                                                           *
 * This program is distributed in the hope that it will be useful,           *
 * but WITHOUT ANY WARRANTY; without even the implied warranty of            *
 * MERCHANTABILITY or FITNESS FOR A PARTICULAR PURPOSE. See the              *
 * Mozilla Public License Version 2.0                                        *
 * (https://www.mozilla.org/en-US/MPL/2.0/) for more details.                *
 ****************************************************************************/

#ifndef VCL_MESH_COMPONENTS_TRIANGLE_BIT_FLAGS_H
#define VCL_MESH_COMPONENTS_TRIANGLE_BIT_FLAGS_H

#include <vclib/concepts/mesh/components/bit_flags.h>
#include <vclib/space/bit_set.h>

#include "bases/component.h"

namespace vcl::comp {

/**
 * @brief The TriangleBitFlags class represents a collection of 16 bits that
 * will be part of a Triangle of a Mesh.
 *
 * This is a specialization class of the BitFlags component, meaning that it can
 * be used in sostitution to that component. The difference is that this class
 * is meant to be used on Triangle Faces, and adds bits with particular meanings
 * for triangles.
 *
 * The bits have the following meaning:
 * - 0: deleted: if the current Triangle has been deleted - read only
 * - 1: selected: if the current Triangle has been selected
 * - 2: visited: if the current Triangle has been visited (useful for some visit
 *               algorithms)
 * - from 3 to 5: edge border: if the current Triangle has the i-th edge (i in
 *                             [0, 2]) on border
 * - from 6 to 8: edge selection: if the current Triangle has the i-th edge (i
 *                                in [0, 2]) selected
 * - from 9 to 11: edge visited: if the current Triangle has the i-th edge (i
 *                               in [0, 2]) visited
 * - from 12 to 14: edge faux: if the current Triangle has the i-th edge (i in
 *                            [0, 2]) marked as faux
 * - 15: user bit that can have custom meanings to the user
 *
 * This class provides 1 user bit, that can be accessed using the member
 * function userBit(uint i) with position 0.
 *
 * The member functions of this class will be available in the instance of any
 * Element that will contain this component.
 *
 * For example, if you have a Face Element `f` that has the TriangleBitFlags
 * component, you'll be able to access to this component member functions from
 * `f`:
 *
 * @code{.cpp}
 * v.edgeSelected(1) = true;
 * @endcode
 *
 * @tparam ParentElemType: This template argument must be `void` if the
 * component needs to be stored horizontally, or the type of the parent element
 * that will contain this component if the component needs to be stored
 * vertically.
 * @tparam OPT: If true, the component will be optional. This argument is
 * considered only if the component is stored vertically.
 *
 * @ingroup components
 */
template<typename ParentElemType = void, bool OPT = false>
class TriangleBitFlags :
        public Component<
            TriangleBitFlags<ParentElemType, OPT>,
            CompId::BIT_FLAGS,
            BitSet<short>,
<<<<<<< HEAD
            ElementType,
            !std::is_same_v<ElementType, void>,
=======
            ParentElemType,
>>>>>>> d72fdf6e
            OPT>
{
    using Base = Component<
        TriangleBitFlags<ParentElemType, OPT>,
        CompId::BIT_FLAGS,
        BitSet<short>,
<<<<<<< HEAD
        ElementType,
        !std::is_same_v<ElementType, void>,
=======
        ParentElemType,
>>>>>>> d72fdf6e
        OPT>;

    using FT = short; // FlagsType, the integral type used for the flags

    static const uint FIRST_USER_BIT = 15;

    // indices of the bits
    enum {
        DELETED  = 0, // bit 0
        SELECTED = 1, // bit 1
        VISITED  = 2, // bit 2
        // Edge border
        BORDER0 = 3, // bits [3, 5]
        // Edge selection
        EDGESEL0 = 6, // bits [6, 8]
        EDGEVIS0 = 9, // bits [9, 11]
        // Faux edges: when representing polygonal meshes on triangle meshes,
        // some triangle edges can be marked as "faux", meaning that they are
        // internal on the polygon
        FAUX0 = 12 // bits [12, 14]
    };

public:
    /**
     * @brief Static number of bits that can have custom meanings to the user
     */
    inline static const uint USER_BITS_NUMBER = sizeof(FT) * 8 - FIRST_USER_BIT;

    /* Constructors */

    /**
     * @brief Initializes the bits to `false`.
     */
    TriangleBitFlags()
    {
        if constexpr (!Base::IS_VERTICAL) {
            init();
        }
    }

    /**
     * @private
     * @brief Initializes the bits to false.
     *
     * It is made in the init function since the component could be not
     * available during construction (e.g. if the component is optional and not
     * enabled).
     *
     * This member function is hidden by the element that inherits this class.
     */
    void init() { flags().reset(); }

    /* Member functions */

    /**
     * @brief Returns whether the current Triangle is deleted or not.
     * @return true if the Triangle is deleted, false otherwise.
     */
    bool deleted() const { return flags()[DELETED]; }

    /**
     * @brief Accesses the 'selected' bit of this Triangle, returning a
     * reference to it.
     * @return a reference to the 'selected' bit of this Triangle.
     */
    BitProxy<FT> selected() { return flags()[SELECTED]; }

    /**
     * @brief Returns whether the current Triangle is selected or not.
     * @return true if the Triangle is selected, false otherwise.
     */
    bool selected() const { return flags()[SELECTED]; }

    /**
     * @brief Accesses the 'visited' bit of this Triangle, returning a reference
     * to it.
     * @return a reference to the 'visited' bit of this Triangle.
     */
    BitProxy<FT> visited() { return flags()[VISITED]; }

    /**
     * @brief Returns whether the current Triangle has been visited or not.
     * @return true if the Triangle has been visited, false otherwise.
     */
    bool visited() const { return flags()[VISITED]; }

    /**
     * @brief Returns whether the current Triangle is on border or not, by
     * checking whether at least one of its three edges are on border or not.
     * @return true if at least one edge of the Triangle is on border, false
     * otherwise.
     */
    bool onBorder() const
    {
        return edgeOnBorder(0) || edgeOnBorder(1) || edgeOnBorder(2);
    }

    /**
     * @brief Accesses the 'onBorder' bit of the i-th edge of the triangle,
     * returning a reference to it.
     * @param[in] i: the index of the edge, it must be less than 3.
     * @return a reference to the 'onBorder' bit of the i-th edge of the
     * triangle.
     */
    BitProxy<FT> edgeOnBorder(uint i)
    {
        assert(i < 3);
        return flags()[BORDER0 + i];
    }

    /**
     * @brief Returns whether the i-th edge of the current triangle is on border
     * or not.
     * @param[in] i: the index of the edge, it must be less than 3.
     * @return true if the i-th edge of the triangle is on border, false
     * otherwise.
     */
    bool edgeOnBorder(uint i) const
    {
        assert(i < 3);
        return flags()[BORDER0 + i];
    }

    /**
     * @brief Accesses the 'selected' bit of the i-th edge of the triangle,
     * returning a reference to it.
     * @param[in] i: the index of the edge, it must be less than 3.
     * @return a reference to the 'selected' bit of the i-th edge of the
     * triangle.
     */
    BitProxy<FT> edgeSelected(uint i)
    {
        assert(i < 3);
        return flags()[EDGESEL0 + i];
    }

    /**
     * @brief Returns whether the i-th edge of the current triangle is selected
     * or not.
     * @param[in] i: the index of the edge, it must be less than 3.
     * @return true if the i-th edge of the triangle is selected, false
     * otherwise.
     */
    bool edgeSelected(uint i) const
    {
        assert(i < 3);
        return flags()[EDGESEL0 + i];
    }

    /**
     * @brief Accesses the 'visited' bit of the i-th edge of the triangle,
     * returning a reference to it.
     * @param[in] i: the index of the edge, it must be less than 3.
     * @return a reference to the 'visited' bit of the i-th edge of the
     * triangle.
     */
    BitProxy<FT> edgeVisited(uint i)
    {
        assert(i < 3);
        return flags()[EDGEVIS0 + i];
    }

    /**
     * @brief Returns whether the i-th edge of the current triangle is visited
     * or not.
     * @param[in] i: the index of the edge, it must be less than 3.
     * @return true if the i-th edge of the triangle is visited, false
     * otherwise.
     */
    bool edgeVisited(uint i) const
    {
        assert(i < 3);
        return flags()[EDGEVIS0 + i];
    }

    /**
     * @brief Accesses the 'faux' bit of the i-th edge of the triangle,
     * returning a reference to it.
     * @param[in] i: the index of the edge, it must be less than 3.
     * @return a reference to the 'faux' bit of the i-th edge of the triangle.
     */
    BitProxy<FT> edgeFaux(uint i)
    {
        assert(i < 3);
        return flags()[FAUX0 + i];
    }

    /**
     * @brief Returns whether the i-th edge of the current triangle is faux or
     * not.
     * @param[in] i: the index of the edge, it must be less than 3.
     * @return true if the i-th edge of the triangle is faux, false otherwise.
     */
    bool edgeFaux(uint i) const
    {
        assert(i < 3);
        return flags()[FAUX0 + i];
    }

    /**
     * @brief Returns a reference to the value of the user bit of this Triangle
     * given in input. The bit is checked to be less than the total number of
     * assigned user bits, which in this class is 4.
     *
     * @param[in] bit: the position of the bit, in the interval [0 - 3].
     * @return a reference to the desired user bit.
     */
    bool userBit(uint bit) const
    {
        assert(bit < USER_BITS_NUMBER);
        return flags()[bit + FIRST_USER_BIT];
    }

    /**
     * @brief Returns the boolean value of the user bit of this Triangle given
     * in input. The bit is checked to be less than the total number of assigned
     * user bits, which in this class is 4.
     *
     * @param[in] bit: the position of the bit, in the interval [0 - 3], that
     * will be returned by reference.
     * @return `true` if the required bit is enabled, `false` otherwise.
     */
    BitProxy<FT> userBit(uint bit)
    {
        assert(bit < USER_BITS_NUMBER);
        return flags()[bit + FIRST_USER_BIT];
    }

    /**
     * @brief Unsets all the flags of this Triangle and sets them to `false`,
     * **except the deleted flag**, which needs to be manually reset.
     */
    void resetBitFlags()
    {
        bool isD = deleted();
        flags().reset();
        deletedBit() = isD;
    }

    /**
     * @brief Sets all the flags of this element to the values contained in the
     * integer input parameter, that represents the bit flags of the VCG
     * library.
     * @param[in] f: bit flags in the format of the VCG library.
     */
    void importFlagsFromVCGFormat(int f)
    {
        if (f & 0x00000010)
            visited() = true;
        if (f & 0x00000020)
            selected() = true;
        if (f & 0x00000040)
            edgeOnBorder(0) = true;
        if (f & 0x00000080)
            edgeOnBorder(1) = true;
        if (f & 0x00000100)
            edgeOnBorder(2) = true;
        if (f & 0x00008000)
            edgeSelected(0) = true;
        if (f & 0x00010000)
            edgeSelected(1) = true;
        if (f & 0x00020000)
            edgeSelected(2) = true;
        if (f & 0x00040000)
            edgeFaux(0) = true;
        if (f & 0x00080000)
            edgeFaux(1) = true;
        if (f & 0x00100000)
            edgeFaux(2) = true;
    }

    /**
     * @brief Returns the bit flags of this element in the format of the VCG
     * library.
     *
     * @return an integer representing the bit flags of this element in the
     * format of the VCG library.
     */
    int exportFlagsToVCGFormat() const
    {
        int f = 0;
        if (visited())
            f &= 0x00000010;
        if (selected())
            f &= 0x00000020;
        if (edgeOnBorder(0))
            f &= 0x00000040;
        if (edgeOnBorder(1))
            f &= 0x00000080;
        if (edgeOnBorder(2))
            f &= 0x00000100;
        if (edgeSelected(0))
            f &= 0x00008000;
        if (edgeSelected(1))
            f &= 0x00010000;
        if (edgeSelected(2))
            f &= 0x00020000;
        if (edgeFaux(0))
            f &= 0x00040000;
        if (edgeFaux(1))
            f &= 0x00080000;
        if (edgeFaux(2))
            f &= 0x00100000;
        return f;
    }

    // dummy member to discriminate between triangle and non-triangle bit flags
    void __triangleBitFlags() const {}

protected:
    BitProxy<FT> deletedBit() { return flags()[DELETED]; }

    // Component interface functions
    template<typename Element>
    void importFrom(const Element& e)
    {
        if constexpr (HasBitFlags<Element>) {
            resetBitFlags();
            if constexpr (HasTriangleBitFlags<Element>) {
                flags() = e.flags();
            }
            else {
                // BitFlags
                deletedBit()  = e.deleted();
                selected()    = e.selected();
                visited()     = e.visited();
                const uint UM = std::min(USER_BITS_NUMBER, e.USER_BITS_NUMBER);
                for (uint i = 0; i < UM; ++i)
                    userBit(i) = e.userBit(i);
                if constexpr (HasPolygonBitFlags<Element>) {
                    // PolygonBitFlags
                    for (uint i = 0; i < 3; ++i) {
                        edgeOnBorder(i) = e.edgeOnBorder(i);
                        edgeSelected(i) = e.edgeSelected(i);
                        edgeFaux(i)     = e.edgeFaux(i);
                    }
                }
            }
        }
    }

private:
    // members that allow to access the flags, trough data (horizontal) or
    // trough parent (vertical)
    BitSet<FT>& flags() { return Base::data(); }

    BitSet<FT> flags() const { return Base::data(); }
};

} // namespace vcl::comp

#endif // VCL_MESH_COMPONENTS_TRIANGLE_BIT_FLAGS_H<|MERGE_RESOLUTION|>--- conflicted
+++ resolved
@@ -83,24 +83,16 @@
             TriangleBitFlags<ParentElemType, OPT>,
             CompId::BIT_FLAGS,
             BitSet<short>,
-<<<<<<< HEAD
-            ElementType,
-            !std::is_same_v<ElementType, void>,
-=======
             ParentElemType,
->>>>>>> d72fdf6e
+            !std::is_same_v<ParentElemType, void>,
             OPT>
 {
     using Base = Component<
         TriangleBitFlags<ParentElemType, OPT>,
         CompId::BIT_FLAGS,
         BitSet<short>,
-<<<<<<< HEAD
-        ElementType,
-        !std::is_same_v<ElementType, void>,
-=======
         ParentElemType,
->>>>>>> d72fdf6e
+        !std::is_same_v<ParentElemType, void>,
         OPT>;
 
     using FT = short; // FlagsType, the integral type used for the flags
