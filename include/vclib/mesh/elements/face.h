/*****************************************************************************
 * VCLib                                                                     *
 * Visual Computing Library                                                  *
 *                                                                           *
 * Copyright(C) 2021-2023                                                    *
 * Alessandro Muntoni                                                        *
 * Visual Computing Lab                                                      *
 * ISTI - Italian National Research Council                                  *
 *                                                                           *
 * All rights reserved.                                                      *
 *                                                                           *
 * This program is free software; you can redistribute it and/or modify      *
 * it under the terms of the GNU General Public License as published by      *
 * the Free Software Foundation; either version 3 of the License, or         *
 * (at your option) any later version.                                       *
 *                                                                           *
 * This program is distributed in the hope that it will be useful,           *
 * but WITHOUT ANY WARRANTY; without even the implied warranty of            *
 * MERCHANTABILITY or FITNESS FOR A PARTICULAR PURPOSE. See the              *
 * GNU General Public License (http://www.gnu.org/licenses/gpl.txt)          *
 * for more details.                                                         *
 ****************************************************************************/

#ifndef VCL_MESH_ELEMENTS_FACE_H
#define VCL_MESH_ELEMENTS_FACE_H

#include <vclib/concept/mesh/element/face.h>
#include <vclib/iterators/view.h>
#include <vclib/mesh/iterators/component/coord_iterator.h>
#include <vclib/space/tex_coord.h>

#include "element.h"

namespace vcl::mesh {

// FaceContainer class declaration
template<FaceConcept>
class FaceContainer;

} // namespace vcl::mesh

namespace vcl {

template<typename MeshType, typename... Args>
class Face : public Element<MeshType, Args...>
{
	template<FaceConcept>
	friend class mesh::FaceContainer;

	// Vertex references component of the Face
	using VRefs = typename Face::VertexReferences;

	static const int NV = VRefs::VERTEX_NUMBER; // If dynamic, NV will be -1

public:
	static const uint ELEMENT_TYPE = FACE;

	using VertexType = typename VRefs::VertexType;

	// Iterator types to iterate over vertex coords
	using VertexCoordIterator      = CoordIterator<typename VRefs::VertexIterator>;
	using ConstVertexCoordIterator = CoordIterator<typename VRefs::ConstVertexIterator>;
	using VertexCoordView          = View<VertexCoordIterator>;
	using ConstVertexCoordView     = View<ConstVertexCoordIterator>;

	Face();

	Face(const std::vector<VertexType*>& list); // todo add requires

	template<typename... V>
	Face(V... args); // todo add requires

	uint index() const;

	void setVertices(const std::vector<VertexType*>& list);

	template<typename... V>
	void setVertices(V... args);

<<<<<<< HEAD
	template<typename Element>
	void importFrom(const Element& f);

	void resizeVertices(uint n) requires PolygonFaceConcept<Face>;
=======
	// TODO: move definition in face.cpp when Clang bug will be solved
	// https://stackoverflow.com/questions/72897153/outside-class-definition-of-member-function-enabled-with-concept
	void resizeVertices(uint n) requires NonDcelPolygonFaceConcept<Face>
	{
		using F = Face<MeshType, TypeWrapper<Args...>>;
>>>>>>> f369d825

	void pushVertex(VertexType* v) requires PolygonFaceConcept<Face>;

	void insertVertex(uint i, VertexType* v) requires PolygonFaceConcept<Face>;

	void eraseVertex(uint i) requires PolygonFaceConcept<Face>;

<<<<<<< HEAD
	void clearVertices() requires PolygonFaceConcept<Face>;
=======
		if constexpr (face::HasAdjacentFaces<F>) {
			using T = typename F::AdjacentFaces;

			if (T::isAdjFacesEnabled())
				T::resizeAdjFaces(n);
		}

		if constexpr (face::HasWedgeColors<F>) {
			using T = typename F::WedgeColors;

			if (T::isWedgeColorsEnabled())
				T::resizeWedgeColors(n);
		}

		if constexpr (face::HasWedgeTexCoords<F>) {
			using T = typename F::WedgeTexCoords;

			if (T::isWedgeTexCoordsEnabled())
				T::resizeWedgeTexCoords(n);
		}
	}

	// TODO: move definition in face.cpp when Clang bug will be solved
	// https://stackoverflow.com/questions/72897153/outside-class-definition-of-member-function-enabled-with-concept
	void pushVertex(VertexType* v) requires NonDcelPolygonFaceConcept<Face>
	{
		using F = Face<MeshType, TypeWrapper<Args...>>;

		VRefs::pushVertex(v);

		if constexpr (face::HasAdjacentEdges<F>) {
			using T = typename F::AdjacentEdges;

			if (T::isAdjEdgesEnabled())
				T::pushAdjEdge(nullptr);
		}

		if constexpr (face::HasAdjacentFaces<F>) {
			using T = typename F::AdjacentFaces;

			if (T::isAdjFacesEnabled())
				T::pushAdjFace(nullptr);
		}

		if constexpr (face::HasWedgeColors<F>) {
			using T = typename F::WedgeColors;

			if (T::isWedgeColorsEnabled())
				T::pushWedgeTexColors(Color());
		}

		if constexpr (face::HasWedgeTexCoords<F>) {
			using S = typename F::WedgeTexCoordScalarType;
			using T = typename F::WedgeTexCoords;

			if (T::isWedgeTexCoordsEnabled())
				T::pushWedgeTexCoord(TexCoord<S>());
		}
	}

	// TODO: move definition in face.cpp when Clang bug will be solved
	// https://stackoverflow.com/questions/72897153/outside-class-definition-of-member-function-enabled-with-concept
	void insertVertex(uint i, VertexType* v) requires NonDcelPolygonFaceConcept<Face>
	{
		using F = Face<MeshType, TypeWrapper<Args...>>;

		VRefs::insertVertex(i, v);

		if constexpr (face::HasAdjacentEdges<F>) {
			using T = typename F::AdjacentEdges;

			if (T::isAdjEdgesEnabled())
				T::insertAdjEdge(i, nullptr);
		}

		if constexpr (face::HasAdjacentFaces<F>) {
			using T = typename F::AdjacentFaces;

			if (T::isAdjFacesEnabled())
				T::insertAdjFace(i, nullptr);
		}

		if constexpr (face::HasWedgeColors<F>) {
			using T = typename F::WedgeColors;

			if (T::isWedgeColorsEnabled())
				T::insertWedgeColor(i, Color());
		}

		if constexpr (face::HasWedgeTexCoords<F>) {
			using S = typename F::WedgeTexCoordScalarType;
			using T = typename F::WedgeTexCoords;

			if (T::isWedgeTexCoordsEnabled())
				T::insertWedgeTexCoord(i, TexCoord<S>());
		}
	}

	// TODO: move definition in face.cpp when Clang bug will be solved
	// https://stackoverflow.com/questions/72897153/outside-class-definition-of-member-function-enabled-with-concept
	void eraseVertex(uint i) requires NonDcelPolygonFaceConcept<Face>
	{
		using F = Face<MeshType, TypeWrapper<Args...>>;

		VRefs::eraseVertex(i);

		if constexpr (face::HasAdjacentEdges<F>) {
			using T = typename F::AdjacentEdges;

			if (T::isAdjEdgesEnabled())
				T::eraseAdjEdge(i);
		}

		if constexpr (face::HasAdjacentFaces<F>) {
			using T = typename F::AdjacentFaces;

			if (T::isAdjFacesEnabled())
				T::eraseAdjFace(i);
		}

		if constexpr (face::HasWedgeColors<F>) {
			using T = typename F::WedgeColors;

			if (T::isWedgeColorsEnabled())
				T::eraseWedgeColor(i);
		}

		if constexpr (face::HasWedgeTexCoords<F>) {
			using T = typename F::WedgeTexCoords;

			if (T::isWedgeTexCoordsEnabled())
				T::eraseWedgeTexCoord(i);
		}
	}

	// TODO: move definition in face.cpp when Clang bug will be solved
	// https://stackoverflow.com/questions/72897153/outside-class-definition-of-member-function-enabled-with-concept
	void clearVertices() requires NonDcelPolygonFaceConcept<Face>
	{
		using F = Face<MeshType, TypeWrapper<Args...>>;

		VRefs::clearVertices();

		if constexpr (face::HasAdjacentEdges<F>) {
			using T = typename F::AdjacentEdges;

			if (T::isAdjEdgesEnabled())
				T::clearAdjEdges();
		}

		if constexpr (face::HasAdjacentFaces<F>) {
			using T = typename F::AdjacentFaces;

			if (T::isAdjFacesEnabled())
				T::clearAdjFaces();
		}

		if constexpr (face::HasWedgeColors<F>) {
			using T = typename F::WedgeColors;

			if (T::isWedgeColorsEnabled())
				T::clearWedgeColor();
		}

		if constexpr (face::HasWedgeTexCoords<F>) {
			using T = typename F::WedgeTexCoords;

			if (T::isWedgeTexCoordsEnabled())
				T::clearWedgeTexCoord();
		}
	}

	VertexCoordIterator      vertexCoordBegin();
	ConstVertexCoordIterator vertexCoordBegin() const;
	VertexCoordIterator      vertexCoordEnd();
	ConstVertexCoordIterator vertexCoordEnd() const;
	VertexCoordView          vertexCoords();
	ConstVertexCoordView     vertexCoords() const;
};

template<typename MeshType, typename... Args>
class Face<MeshType, TypeWrapper<Args...>> : public Face<MeshType, Args...>
{
>>>>>>> f369d825
};

} // namespace vcl

#include "face.cpp"

#endif // VCL_MESH_ELEMENTS_FACE_H<|MERGE_RESOLUTION|>--- conflicted
+++ resolved
@@ -77,199 +77,15 @@
 	template<typename... V>
 	void setVertices(V... args);
 
-<<<<<<< HEAD
-	template<typename Element>
-	void importFrom(const Element& f);
+	void resizeVertices(uint n) requires NonDcelPolygonFaceConcept<Face>;
 
-	void resizeVertices(uint n) requires PolygonFaceConcept<Face>;
-=======
-	// TODO: move definition in face.cpp when Clang bug will be solved
-	// https://stackoverflow.com/questions/72897153/outside-class-definition-of-member-function-enabled-with-concept
-	void resizeVertices(uint n) requires NonDcelPolygonFaceConcept<Face>
-	{
-		using F = Face<MeshType, TypeWrapper<Args...>>;
->>>>>>> f369d825
+	void pushVertex(VertexType* v) requires NonDcelPolygonFaceConcept<Face>;
 
-	void pushVertex(VertexType* v) requires PolygonFaceConcept<Face>;
+	void insertVertex(uint i, VertexType* v) requires NonDcelPolygonFaceConcept<Face>;
 
-	void insertVertex(uint i, VertexType* v) requires PolygonFaceConcept<Face>;
+	void eraseVertex(uint i) requires NonDcelPolygonFaceConcept<Face>;
 
-	void eraseVertex(uint i) requires PolygonFaceConcept<Face>;
-
-<<<<<<< HEAD
-	void clearVertices() requires PolygonFaceConcept<Face>;
-=======
-		if constexpr (face::HasAdjacentFaces<F>) {
-			using T = typename F::AdjacentFaces;
-
-			if (T::isAdjFacesEnabled())
-				T::resizeAdjFaces(n);
-		}
-
-		if constexpr (face::HasWedgeColors<F>) {
-			using T = typename F::WedgeColors;
-
-			if (T::isWedgeColorsEnabled())
-				T::resizeWedgeColors(n);
-		}
-
-		if constexpr (face::HasWedgeTexCoords<F>) {
-			using T = typename F::WedgeTexCoords;
-
-			if (T::isWedgeTexCoordsEnabled())
-				T::resizeWedgeTexCoords(n);
-		}
-	}
-
-	// TODO: move definition in face.cpp when Clang bug will be solved
-	// https://stackoverflow.com/questions/72897153/outside-class-definition-of-member-function-enabled-with-concept
-	void pushVertex(VertexType* v) requires NonDcelPolygonFaceConcept<Face>
-	{
-		using F = Face<MeshType, TypeWrapper<Args...>>;
-
-		VRefs::pushVertex(v);
-
-		if constexpr (face::HasAdjacentEdges<F>) {
-			using T = typename F::AdjacentEdges;
-
-			if (T::isAdjEdgesEnabled())
-				T::pushAdjEdge(nullptr);
-		}
-
-		if constexpr (face::HasAdjacentFaces<F>) {
-			using T = typename F::AdjacentFaces;
-
-			if (T::isAdjFacesEnabled())
-				T::pushAdjFace(nullptr);
-		}
-
-		if constexpr (face::HasWedgeColors<F>) {
-			using T = typename F::WedgeColors;
-
-			if (T::isWedgeColorsEnabled())
-				T::pushWedgeTexColors(Color());
-		}
-
-		if constexpr (face::HasWedgeTexCoords<F>) {
-			using S = typename F::WedgeTexCoordScalarType;
-			using T = typename F::WedgeTexCoords;
-
-			if (T::isWedgeTexCoordsEnabled())
-				T::pushWedgeTexCoord(TexCoord<S>());
-		}
-	}
-
-	// TODO: move definition in face.cpp when Clang bug will be solved
-	// https://stackoverflow.com/questions/72897153/outside-class-definition-of-member-function-enabled-with-concept
-	void insertVertex(uint i, VertexType* v) requires NonDcelPolygonFaceConcept<Face>
-	{
-		using F = Face<MeshType, TypeWrapper<Args...>>;
-
-		VRefs::insertVertex(i, v);
-
-		if constexpr (face::HasAdjacentEdges<F>) {
-			using T = typename F::AdjacentEdges;
-
-			if (T::isAdjEdgesEnabled())
-				T::insertAdjEdge(i, nullptr);
-		}
-
-		if constexpr (face::HasAdjacentFaces<F>) {
-			using T = typename F::AdjacentFaces;
-
-			if (T::isAdjFacesEnabled())
-				T::insertAdjFace(i, nullptr);
-		}
-
-		if constexpr (face::HasWedgeColors<F>) {
-			using T = typename F::WedgeColors;
-
-			if (T::isWedgeColorsEnabled())
-				T::insertWedgeColor(i, Color());
-		}
-
-		if constexpr (face::HasWedgeTexCoords<F>) {
-			using S = typename F::WedgeTexCoordScalarType;
-			using T = typename F::WedgeTexCoords;
-
-			if (T::isWedgeTexCoordsEnabled())
-				T::insertWedgeTexCoord(i, TexCoord<S>());
-		}
-	}
-
-	// TODO: move definition in face.cpp when Clang bug will be solved
-	// https://stackoverflow.com/questions/72897153/outside-class-definition-of-member-function-enabled-with-concept
-	void eraseVertex(uint i) requires NonDcelPolygonFaceConcept<Face>
-	{
-		using F = Face<MeshType, TypeWrapper<Args...>>;
-
-		VRefs::eraseVertex(i);
-
-		if constexpr (face::HasAdjacentEdges<F>) {
-			using T = typename F::AdjacentEdges;
-
-			if (T::isAdjEdgesEnabled())
-				T::eraseAdjEdge(i);
-		}
-
-		if constexpr (face::HasAdjacentFaces<F>) {
-			using T = typename F::AdjacentFaces;
-
-			if (T::isAdjFacesEnabled())
-				T::eraseAdjFace(i);
-		}
-
-		if constexpr (face::HasWedgeColors<F>) {
-			using T = typename F::WedgeColors;
-
-			if (T::isWedgeColorsEnabled())
-				T::eraseWedgeColor(i);
-		}
-
-		if constexpr (face::HasWedgeTexCoords<F>) {
-			using T = typename F::WedgeTexCoords;
-
-			if (T::isWedgeTexCoordsEnabled())
-				T::eraseWedgeTexCoord(i);
-		}
-	}
-
-	// TODO: move definition in face.cpp when Clang bug will be solved
-	// https://stackoverflow.com/questions/72897153/outside-class-definition-of-member-function-enabled-with-concept
-	void clearVertices() requires NonDcelPolygonFaceConcept<Face>
-	{
-		using F = Face<MeshType, TypeWrapper<Args...>>;
-
-		VRefs::clearVertices();
-
-		if constexpr (face::HasAdjacentEdges<F>) {
-			using T = typename F::AdjacentEdges;
-
-			if (T::isAdjEdgesEnabled())
-				T::clearAdjEdges();
-		}
-
-		if constexpr (face::HasAdjacentFaces<F>) {
-			using T = typename F::AdjacentFaces;
-
-			if (T::isAdjFacesEnabled())
-				T::clearAdjFaces();
-		}
-
-		if constexpr (face::HasWedgeColors<F>) {
-			using T = typename F::WedgeColors;
-
-			if (T::isWedgeColorsEnabled())
-				T::clearWedgeColor();
-		}
-
-		if constexpr (face::HasWedgeTexCoords<F>) {
-			using T = typename F::WedgeTexCoords;
-
-			if (T::isWedgeTexCoordsEnabled())
-				T::clearWedgeTexCoord();
-		}
-	}
+	void clearVertices() requires NonDcelPolygonFaceConcept<Face>;
 
 	VertexCoordIterator      vertexCoordBegin();
 	ConstVertexCoordIterator vertexCoordBegin() const;
@@ -282,7 +98,6 @@
 template<typename MeshType, typename... Args>
 class Face<MeshType, TypeWrapper<Args...>> : public Face<MeshType, Args...>
 {
->>>>>>> f369d825
 };
 
 } // namespace vcl
