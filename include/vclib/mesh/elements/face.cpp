--- conflicted
+++ resolved
@@ -141,11 +141,11 @@
  *
  * @param n: the new number of vertices.
  */
-<<<<<<< HEAD
-template<typename... Args>
-void Face<Args...>::resizeVertices(uint n) requires PolygonFaceConcept<Face<Args...>>
-{
-	using F = Face<Args...>;
+template<typename MeshType, typename... Args>
+void Face<MeshType, Args...>::resizeVertices(uint n)
+	requires NonDcelPolygonFaceConcept<Face<MeshType, Args...>>
+{
+	using F = Face<MeshType, TypeWrapper<Args...>>;
 
 	VRefs::resizeVertices(n);
 
@@ -178,10 +178,10 @@
 	}
 }
 
-template<typename... Args>
-void Face<Args...>::pushVertex(VertexType* v) requires PolygonFaceConcept<Face<Args...>>
-{
-	using F = Face<Args...>;
+template<typename MeshType, typename... Args>
+void Face<MeshType, Args...>::pushVertex(VertexType* v) requires NonDcelPolygonFaceConcept<Face<MeshType, Args...>>
+{
+	using F = Face<MeshType, TypeWrapper<Args...>>;
 
 	VRefs::pushVertex(v);
 
@@ -215,10 +215,10 @@
 	}
 }
 
-template<typename... Args>
-void Face<Args...>::insertVertex(uint i, VertexType* v) requires PolygonFaceConcept<Face<Args...>>
-{
-	using F = Face<Args...>;
+template<typename MeshType, typename... Args>
+void Face<MeshType, Args...>::insertVertex(uint i, VertexType* v) requires NonDcelPolygonFaceConcept<Face<MeshType, Args...>>
+{
+	using F = Face<MeshType, TypeWrapper<Args...>>;
 
 	VRefs::insertVertex(i, v);
 
@@ -252,10 +252,10 @@
 	}
 }
 
-template<typename... Args>
-void Face<Args...>::eraseVertex(uint i) requires PolygonFaceConcept<Face<Args...>>
-{
-	using F = Face<Args...>;
+template<typename MeshType, typename... Args>
+void Face<MeshType, Args...>::eraseVertex(uint i) requires NonDcelPolygonFaceConcept<Face<MeshType, Args...>>
+{
+	using F = Face<MeshType, TypeWrapper<Args...>>;
 
 	VRefs::eraseVertex(i);
 
@@ -288,70 +288,36 @@
 	}
 }
 
-template<typename... Args>
-void Face<Args...>::clearVertices() requires PolygonFaceConcept<Face<Args...>>
-{
-	using F = Face<Args...>;
-=======
-//TODO: Clang bug. Move definition here when it will be solved
-//template<typename MeshType, typename... Args>
-//void Face<MeshType, Args...>::resizeVertices(uint n) requires PolygonFaceConcept<Face>
-//{
->>>>>>> f369d825
+template<typename MeshType, typename... Args>
+void Face<MeshType, Args...>::clearVertices() requires NonDcelPolygonFaceConcept<Face<MeshType, Args...>>
+{
+	using F = Face<MeshType, TypeWrapper<Args...>>;
 
 	VRefs::clearVertices();
 
-<<<<<<< HEAD
-	if constexpr (face::HasAdjacentEdges<F>) {
-		using T = typename F::AdjacentEdges;
-=======
-//TODO: Clang bug. Move definition here when it will be solved
-//template<typename MeshType, typename... Args>
-//void Face<MeshType, Args...>::pushVertex(VertexType* v) requires PolygonFaceConcept<Face>
-//{
->>>>>>> f369d825
+	if constexpr (face::HasAdjacentEdges<F>) {
+		using T = typename F::AdjacentEdges;
 
 		if (T::isAdjEdgesEnabled())
 			T::clearAdjEdges();
 	}
 
-<<<<<<< HEAD
-	if constexpr (face::HasAdjacentFaces<F>) {
-		using T = typename F::AdjacentFaces;
-=======
-//TODO: Clang bug. Move definition here when it will be solved
-//template<typename MeshType, typename... Args>
-//void Face<MeshType, Args...>::insertVertex(uint i, VertexType* v) requires PolygonFaceConcept<Face>
-//{
->>>>>>> f369d825
+	if constexpr (face::HasAdjacentFaces<F>) {
+		using T = typename F::AdjacentFaces;
 
 		if (T::isAdjFacesEnabled())
 			T::clearAdjFaces();
 	}
 
-<<<<<<< HEAD
-	if constexpr (face::HasWedgeColors<F>) {
-		using T = typename F::WedgeColors;
-=======
-//TODO: Clang bug. Move definition here when it will be solved
-//template<typename MeshType, typename... Args>
-//void Face<MeshType, Args...>::eraseVertex(uint i) requires PolygonFaceConcept<Face>
-//{
->>>>>>> f369d825
+	if constexpr (face::HasWedgeColors<F>) {
+		using T = typename F::WedgeColors;
 
 		if (T::isWedgeColorsEnabled())
 			T::clearWedgeColor();
 	}
 
-<<<<<<< HEAD
-	if constexpr (face::HasWedgeTexCoords<F>) {
-		using T = typename F::WedgeTexCoords;
-=======
-//TODO: Clang bug. Move definition here when it will be solved
-//template<typename MeshType, typename... Args>
-//void Face<MeshType, Args...>::clearVertices() requires PolygonFaceConcept<Face>
-//{
->>>>>>> f369d825
+	if constexpr (face::HasWedgeTexCoords<F>) {
+		using T = typename F::WedgeTexCoords;
 
 		if (T::isWedgeTexCoordsEnabled())
 			T::clearWedgeTexCoord();
