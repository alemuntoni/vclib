--- conflicted
+++ resolved
@@ -114,85 +114,50 @@
  *
  * @param n: the new number of vertices.
  */
-<<<<<<< HEAD
-template<typename MeshType, typename... Args>
-void Face<MeshType, Args...>::resizeVertices(uint n)
-	requires NonDcelPolygonFaceConcept<Face<MeshType, Args...>>
+template<typename MeshType, typename... Comps>
+void Face<MeshType, Comps...>::resizeVertices(uint n)
+	requires NonDcelPolygonFaceConcept<Face<MeshType, Comps...>>
 {
 	VPtrs::resizeVertices(n);
-=======
-//TODO: Clang bug. Move definition here when it will be solved
-//template<typename MeshType, typename... Comps>
-//void Face<MeshType, Comps...>::resizeVertices(uint n) requires PolygonFaceConcept<Face>
-//{
->>>>>>> a34723be
 
 	// Now I need to resize all the TTVN components
-	(resizeTTVNComponent<Args>(n), ...);
-}
-
-<<<<<<< HEAD
-template<typename MeshType, typename... Args>
-void Face<MeshType, Args...>::pushVertex(VertexType* v) requires NonDcelPolygonFaceConcept<Face<MeshType, Args...>>
+	(resizeTTVNComponent<Comps>(n), ...);
+}
+
+template<typename MeshType, typename... Comps>
+void Face<MeshType, Comps...>::pushVertex(VertexType* v) requires NonDcelPolygonFaceConcept<Face<MeshType, Comps...>>
 {
 	VPtrs::pushVertex(v);
-=======
-//TODO: Clang bug. Move definition here when it will be solved
-//template<typename MeshType, typename... Comps>
-//void Face<MeshType, Comps...>::pushVertex(VertexType* v) requires PolygonFaceConcept<Face>
-//{
->>>>>>> a34723be
 
 	// Now I need to pushBack in all the TTVN components
-	(pushBackTTVNComponent<Args>(), ...);
-}
-
-<<<<<<< HEAD
-template<typename MeshType, typename... Args>
-void Face<MeshType, Args...>::insertVertex(uint i, VertexType* v) requires NonDcelPolygonFaceConcept<Face<MeshType, Args...>>
+	(pushBackTTVNComponent<Comps>(), ...);
+}
+
+template<typename MeshType, typename... Comps>
+void Face<MeshType, Comps...>::insertVertex(uint i, VertexType* v) requires NonDcelPolygonFaceConcept<Face<MeshType, Comps...>>
 {
 	VPtrs::insertVertex(i, v);
-=======
-//TODO: Clang bug. Move definition here when it will be solved
-//template<typename MeshType, typename... Comps>
-//void Face<MeshType, Comps...>::insertVertex(uint i, VertexType* v) requires PolygonFaceConcept<Face>
-//{
->>>>>>> a34723be
 
 	// Now I need to insert in all the TTVN components
-	(insertTTVNComponent<Args>(i), ...);
-}
-
-<<<<<<< HEAD
-template<typename MeshType, typename... Args>
-void Face<MeshType, Args...>::eraseVertex(uint i) requires NonDcelPolygonFaceConcept<Face<MeshType, Args...>>
+	(insertTTVNComponent<Comps>(i), ...);
+}
+
+template<typename MeshType, typename... Comps>
+void Face<MeshType, Comps...>::eraseVertex(uint i) requires NonDcelPolygonFaceConcept<Face<MeshType, Comps...>>
 {
 	VPtrs::eraseVertex(i);
-=======
-//TODO: Clang bug. Move definition here when it will be solved
-//template<typename MeshType, typename... Comps>
-//void Face<MeshType, Comps...>::eraseVertex(uint i) requires PolygonFaceConcept<Face>
-//{
->>>>>>> a34723be
 
 	// Now I need to erase in all the TTVN components
-	(eraseTTVNComponent<Args>(i), ...);
-}
-
-<<<<<<< HEAD
-template<typename MeshType, typename... Args>
-void Face<MeshType, Args...>::clearVertices() requires NonDcelPolygonFaceConcept<Face<MeshType, Args...>>
+	(eraseTTVNComponent<Comps>(i), ...);
+}
+
+template<typename MeshType, typename... Comps>
+void Face<MeshType, Comps...>::clearVertices() requires NonDcelPolygonFaceConcept<Face<MeshType, Comps...>>
 {
 	VPtrs::clearVertices();
-=======
-//TODO: Clang bug. Move definition here when it will be solved
-//template<typename MeshType, typename... Comps>
-//void Face<MeshType, Comps...>::clearVertices() requires PolygonFaceConcept<Face>
-//{
->>>>>>> a34723be
 
 	// Now I need to clear all the TTVN components
-	(clearTTVNComponent<Args>(), ...);
+	(clearTTVNComponent<Comps>(), ...);
 }
 
 /**
