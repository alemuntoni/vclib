--- conflicted
+++ resolved
@@ -55,75 +55,43 @@
  */
 
 /* Port AdjacentEdges class into vert namespace */
-template<typename EdgeType, typename VertexType>
+template<typename EdgeType, typename ParentVertexType>
 using AdjacentEdgePointers =
-    comp::AdjacentEdgePointers<EdgeType, -1, false, VertexType>;
-
-<<<<<<< HEAD
-template<typename EdgeType, typename VertexType>
+    comp::AdjacentEdgePointers<EdgeType, -1, false, ParentVertexType>;
+
+template<typename EdgeType, typename ParentVertexType>
 using VerticalAdjacentEdgePointers =
-    comp::AdjacentEdgePointers<EdgeType, -1, false, VertexType, true>;
-
-template<typename EdgeType, typename VertexType>
+    comp::AdjacentEdgePointers<EdgeType, -1, false, ParentVertexType, true>;
+
+template<typename EdgeType, typename ParentVertexType>
 using OptionalAdjacentEdgePointers =
-    comp::AdjacentEdgePointers<EdgeType, -1, false, VertexType, true, true>;
-=======
-template<typename EdgeType, typename ParentVertexType>
-using VerticalAdjacentEdges =
-    comp::AdjacentEdges<EdgeType, -1, false, ParentVertexType>;
-
-template<typename EdgeType, typename ParentVertexType>
-using OptionalAdjacentEdges =
-    comp::AdjacentEdges<EdgeType, -1, false, ParentVertexType, true>;
->>>>>>> d72fdf6e
+    comp::AdjacentEdgePointers<EdgeType, -1, false, ParentVertexType, true, true>;
 
 /* Port AdjacentFaces class into vert namespace */
-template<typename FaceType, typename VertexType>
+template<typename FaceType, typename ParentVertexType>
 using AdjacentFacePointers =
-    comp::AdjacentFacePointers<FaceType, -1, false, VertexType>;
-
-<<<<<<< HEAD
-template<typename FaceType, typename VertexType>
+    comp::AdjacentFacePointers<FaceType, -1, false, ParentVertexType>;
+
+template<typename FaceType, typename ParentVertexType>
 using VerticalAdjacentFacePointers =
-    comp::AdjacentFacePointers<FaceType, -1, false, VertexType, true>;
-
-template<typename FaceType, typename VertexType>
-using OptionalAdjacentFacePointers =
-    comp::AdjacentFacePointers<FaceType, -1, false, VertexType, true, true>;
+    comp::AdjacentFacePointers<FaceType, -1, false, ParentVertexType, true>;
+
+template<typename FaceType, typename ParentVertexType>
+using OptionalAdjacentFacePointers = comp::
+    AdjacentFacePointers<FaceType, -1, false, ParentVertexType, true, true>;
 
 /* Port AdjacentVertices class into vert namespace */
-template<typename VertexType>
+template<typename ParentVertexType>
 using AdjacentVertexPointers =
-    comp::AdjacentVertexPointers<VertexType, VertexType>;
-
-template<typename VertexType>
+    comp::AdjacentVertexPointers<ParentVertexType, ParentVertexType>;
+
+template<typename ParentVertexType>
 using VerticalAdjacentVertexPointers =
-    comp::AdjacentVertexPointers<VertexType, VertexType, true>;
-
-template<typename VertexType>
-using OptionalAdjacentVertexPointers =
-    comp::AdjacentVertexPointers<VertexType, VertexType, true, true>;
-=======
-template<typename FaceType, typename ParentVertexType>
-using VerticalAdjacentFaces =
-    comp::AdjacentFaces<FaceType, -1, false, ParentVertexType>;
-
-template<typename FaceType, typename ParentVertexType>
-using OptionalAdjacentFaces =
-    comp::AdjacentFaces<FaceType, -1, false, ParentVertexType, true>;
-
-/* Port AdjacentVertices class into vert namespace */
-template<typename ParentVertexType>
-using AdjacentVertices = comp::AdjacentVertices<ParentVertexType>;
-
-template<typename ParentVertexType>
-using VerticalAdjacentVertices =
-    comp::AdjacentVertices<ParentVertexType, ParentVertexType>;
-
-template<typename ParentVertexType>
-using OptionalAdjacentVertices =
-    comp::AdjacentVertices<ParentVertexType, ParentVertexType, true>;
->>>>>>> d72fdf6e
+    comp::AdjacentVertexPointers<ParentVertexType, ParentVertexType, true>;
+
+template<typename ParentVertexType>
+using OptionalAdjacentVertexPointers = comp::
+    AdjacentVertexPointers<ParentVertexType, ParentVertexType, true, true>;
 
 /* Port BitFlags class into vert namespace */
 using BitFlags = comp::BitFlags<>;
