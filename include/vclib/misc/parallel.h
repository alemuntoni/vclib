--- conflicted
+++ resolved
@@ -50,12 +50,8 @@
 #undef VCLIB_EMIT_REDEFINED
 #define emit // restore the macro definition of "emit", as it was
              // defined in gtmetamacros.h
-<<<<<<< HEAD
-#endif // VCLIB_EMIT_REDEFINED
-#endif // VCLIB_WITH_MODULES
-=======
 #endif       // VCLIB_EMIT_REDEFINED
->>>>>>> b2146b02
+#endif       // VCLIB_WITH_MODULES
 
 namespace vcl {
 
