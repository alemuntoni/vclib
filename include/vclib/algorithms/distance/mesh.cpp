/*****************************************************************************
 * VCLib                                                                     *
 * Visual Computing Library                                                  *
 *                                                                           *
 * Copyright(C) 2021-2023                                                    *
 * Alessandro Muntoni                                                        *
 * Visual Computing Lab                                                      *
 * ISTI - Italian National Research Council                                  *
 *                                                                           *
 * All rights reserved.                                                      *
 *                                                                           *
 * This program is free software; you can redistribute it and/or modify      *
 * it under the terms of the GNU General Public License as published by      *
 * the Free Software Foundation; either version 3 of the License, or         *
 * (at your option) any later version.                                       *
 *                                                                           *
 * This program is distributed in the hope that it will be useful,           *
 * but WITHOUT ANY WARRANTY; without even the implied warranty of            *
 * MERCHANTABILITY or FITNESS FOR A PARTICULAR PURPOSE. See the              *
 * GNU General Public License (http://www.gnu.org/licenses/gpl.txt)          *
 * for more details.                                                         *
 ****************************************************************************/

#include "mesh.h"

#include <vclib/algorithms/point_sampling.h>
#include <vclib/space/grid.h>
#include <vclib/misc/parallel.h>
#include <vclib/views.h>

#include <mutex>

namespace vcl {

namespace internal {

template<MeshConcept MeshType, SamplerConcept SamplerType, typename GridType, LoggerConcept  LogType>
HausdorffDistResult hausdorffDist(
	const MeshType& m,
	const SamplerType& s,
	const GridType& g,
	LogType& log)
{
	using PointSampleType = typename SamplerType::PointType;
	using ScalarType = typename PointSampleType::ScalarType;

	HausdorffDistResult res;
	res.histogram = Histogramd(0, m.boundingBox().diagonal() / 100, 100);

	if constexpr (vcl::isLoggerValid<LogType>()) {
		log.log(5, "Computing distances for " + std::to_string(s.size()) + " samples...");
	}

	if constexpr (vcl::isLoggerValid<LogType>()) {
		log.startProgress("", s.size());
	}

	std::mutex mutex;

	uint ns = 0;
	uint i = 0;
	vcl::parallelFor(s, [&](const PointSampleType& sample){
//	for (const PointSampleType& sample : s) {
<<<<<<< HEAD
		double dist = std::numeric_limits<double>::max();
=======
#else
	vcl::parallelFor(s.points(), [&](const PointSampleType& sample){
//	for (const PointSampleType& sample : s.points()) {
#endif
		ScalarType dist = std::numeric_limits<ScalarType>::max();
>>>>>>> eaa27197
		const auto iter = g.closestValue(sample, dist);

		if (iter != g.end()) {
			mutex.lock();
			ns++;
			if (dist > res.maxDist)
				res.maxDist = dist;
			if (dist < res.minDist)
				res.minDist = dist;
			res.meanDist += dist;
			res.RMSDist += dist*dist;
			res.histogram.addValue(dist);
			mutex.unlock();
		}

		if constexpr (vcl::isLoggerValid<LogType>()) {
			mutex.lock();
			++i;
			log.progress(i);
			mutex.unlock();
		}
//	}
	});

	if constexpr (vcl::isLoggerValid<LogType>()) {
		log.endProgress();
		log.log(100, "Computed " + std::to_string(ns) + " distances.");
		if (ns != s.size()) {
			log.log(
				100,
				LogType::WARNING,
				std::to_string(s.size() - ns) +
					" samples were not counted because no closest vertex/face was found.");
		}
	}

	res.meanDist /= ns;
	res.RMSDist = std::sqrt(res.RMSDist / ns);

	return res;
}

template<MeshConcept MeshType, SamplerConcept SamplerType, LoggerConcept  LogType>
HausdorffDistResult samplerMeshHausdorff(
	const MeshType& m,
	const SamplerType& s,
	LogType& log)
	requires(!HasFaces<MeshType>)
{
	using VertexType = typename MeshType::VertexType;

	std::string meshName = "first mesh";
	if constexpr (HasName<MeshType>){
		meshName = m.name();
	}
	if constexpr (vcl::isLoggerValid<LogType>()) {
		log.log(0, "Building Grid on " + meshName + " vertices...");
	}

	vcl::StaticGrid3<const VertexType*> grid(m.vertices() | views::reference);
	grid.build();

	if constexpr (vcl::isLoggerValid<LogType>()) {
		log.log(5, "Grid built.");
	}

	return hausdorffDist(m, s, grid, log);
}

template<FaceMeshConcept MeshType, SamplerConcept SamplerType, LoggerConcept  LogType>
HausdorffDistResult samplerMeshHausdorff(
	const MeshType& m,
	const SamplerType& s,
	LogType& log)
{
	using VertexType = typename MeshType::VertexType;
	using FaceType   = typename MeshType::FaceType;
	using ScalarType = typename VertexType::CoordType::ScalarType;

	std::string meshName = "first mesh";
	if constexpr (HasName<MeshType>){
		meshName = m.name();
	}
	if (m.faceNumber() == 0) {
		if constexpr (vcl::isLoggerValid<LogType>()) {
			log.log(0, "Building Grid on " + meshName + " vertices...");
		}
		
<<<<<<< HEAD
		vcl::StaticGrid3<const VertexType*> grid(m.vertices() | views::reference);
=======
#ifdef VCLIB_USES_RANGES
		vcl::StaticGrid3<const VertexType*, ScalarType> grid(m.vertices() | views::reference);
#else
		using VPI = vcl::PointerIterator<typename MeshType::ConstVertexIterator>;
		vcl::StaticGrid3<const VertexType*, ScalarType> grid(VPI(m.vertexBegin()), VPI(m.vertexEnd()));
#endif
>>>>>>> eaa27197
		grid.build();

		if constexpr (vcl::isLoggerValid<LogType>()) {
			log.log(5, "Grid built.");
		}

		return hausdorffDist(m, s, grid, log);
	}
	else {
		if constexpr (vcl::isLoggerValid<LogType>()) {
			log.log(0, "Building Grid on " + meshName + " faces...");
		}
<<<<<<< HEAD
		vcl::StaticGrid3<const FaceType*> grid(m.faces() | views::reference);
=======
#ifdef VCLIB_USES_RANGES
		vcl::StaticGrid3<const FaceType*, ScalarType> grid(m.faces() | views::reference);
#else
		using FPI = vcl::PointerIterator<typename MeshType::ConstFaceIterator>;
		vcl::StaticGrid3<const FaceType*, ScalarType> grid(FPI(m.faceBegin()), FPI(m.faceEnd()));
#endif
>>>>>>> eaa27197
		grid.build();

		if constexpr (vcl::isLoggerValid<LogType>()) {
			log.log(5, "Grid built.");
		}

		return hausdorffDist(m, s, grid, log);
	}
}

template<
	uint METHOD,
	MeshConcept    MeshType1,
	MeshConcept    MeshType2,
	SamplerConcept SamplerType,
	LoggerConcept  LogType>
HausdorffDistResult hausdorffDistance(
	const MeshType1&   m1,
	const MeshType2&   m2,
	uint               nSamples,
	bool               deterministic,
	SamplerType&       sampler,
	std::vector<uint>& birth,
	LogType& log)
{
	std::string meshName1 = "first mesh";
	std::string meshName2 = "second mesh";
	if constexpr (HasName<MeshType1>) {
		meshName1 = m1.name();
	}
	if constexpr (HasName<MeshType2>) {
		meshName2 = m2.name();
	}

	if constexpr (vcl::isLoggerValid<LogType>()) {
		log.log(0, "Sampling " + meshName2 + " with " + std::to_string(nSamples) + " samples...");
	}

	if constexpr (METHOD == HAUSDORFF_VERTEX_UNIFORM) {
		sampler = vcl::vertexUniformPointSampling<SamplerType>(
			m2, nSamples, birth, false, deterministic);
	}
	else if constexpr (METHOD == HAUSDORFF_EDGE_UNIFORM) {
		// todo
	}
	else {
		sampler = vcl::montecarloPointSampling<SamplerType>(
			m2, nSamples, birth, deterministic);
	}

	if constexpr (vcl::isLoggerValid<LogType>()) {
		log.log(5, meshName2 + " sampled.");
		log.startNewTask(5, 100, "Computing distance between samples and " + meshName1 + "...");
	}

	auto res = samplerMeshHausdorff(m1, sampler, log);

	if constexpr (vcl::isLoggerValid<LogType>()) {
		log.endTask("Distance between samples and " + meshName1 + " computed.");
	}

	return res;
}

} // namespace vcl::internal

template<MeshConcept MeshType1, MeshConcept MeshType2, LoggerConcept LogType>
HausdorffDistResult hausdorffDistance(
	const MeshType1& m1,
	const MeshType2& m2,
	LogType& log,
	HausdorffSamplingMethod sampMethod,
	uint nSamples,
	bool deterministic)
{
	if (nSamples == 0)
		nSamples = m2.vertexNumber();

	std::vector<uint> birth;

	switch (sampMethod) {
	case HAUSDORFF_VERTEX_UNIFORM: {
		ConstVertexSampler<typename MeshType2::VertexType> sampler;

		return internal::hausdorffDistance<HAUSDORFF_VERTEX_UNIFORM>(
			m1, m2, nSamples, deterministic, sampler, birth, log);
	}

	case HAUSDORFF_EDGE_UNIFORM: {
		// todo
		return HausdorffDistResult();
	}
	case HAUSDORFF_MONTECARLO: {
		PointSampler<typename MeshType2::VertexType::CoordType> sampler;

		return internal::hausdorffDistance<HAUSDORFF_MONTECARLO>(
			m1, m2, nSamples, deterministic, sampler, birth, log);
	}
	default:
		assert(0);
		return HausdorffDistResult();
	}
}

} // namespace vcl<|MERGE_RESOLUTION|>--- conflicted
+++ resolved
@@ -61,15 +61,7 @@
 	uint i = 0;
 	vcl::parallelFor(s, [&](const PointSampleType& sample){
 //	for (const PointSampleType& sample : s) {
-<<<<<<< HEAD
-		double dist = std::numeric_limits<double>::max();
-=======
-#else
-	vcl::parallelFor(s.points(), [&](const PointSampleType& sample){
-//	for (const PointSampleType& sample : s.points()) {
-#endif
 		ScalarType dist = std::numeric_limits<ScalarType>::max();
->>>>>>> eaa27197
 		const auto iter = g.closestValue(sample, dist);
 
 		if (iter != g.end()) {
@@ -158,16 +150,7 @@
 			log.log(0, "Building Grid on " + meshName + " vertices...");
 		}
 		
-<<<<<<< HEAD
-		vcl::StaticGrid3<const VertexType*> grid(m.vertices() | views::reference);
-=======
-#ifdef VCLIB_USES_RANGES
 		vcl::StaticGrid3<const VertexType*, ScalarType> grid(m.vertices() | views::reference);
-#else
-		using VPI = vcl::PointerIterator<typename MeshType::ConstVertexIterator>;
-		vcl::StaticGrid3<const VertexType*, ScalarType> grid(VPI(m.vertexBegin()), VPI(m.vertexEnd()));
-#endif
->>>>>>> eaa27197
 		grid.build();
 
 		if constexpr (vcl::isLoggerValid<LogType>()) {
@@ -180,16 +163,7 @@
 		if constexpr (vcl::isLoggerValid<LogType>()) {
 			log.log(0, "Building Grid on " + meshName + " faces...");
 		}
-<<<<<<< HEAD
-		vcl::StaticGrid3<const FaceType*> grid(m.faces() | views::reference);
-=======
-#ifdef VCLIB_USES_RANGES
 		vcl::StaticGrid3<const FaceType*, ScalarType> grid(m.faces() | views::reference);
-#else
-		using FPI = vcl::PointerIterator<typename MeshType::ConstFaceIterator>;
-		vcl::StaticGrid3<const FaceType*, ScalarType> grid(FPI(m.faceBegin()), FPI(m.faceEnd()));
-#endif
->>>>>>> eaa27197
 		grid.build();
 
 		if constexpr (vcl::isLoggerValid<LogType>()) {
