/*****************************************************************************
 * VCLib                                                                     *
 * Visual Computing Library                                                  *
 *                                                                           *
 * Copyright(C) 2021-2024                                                    *
 * Visual Computing Lab                                                      *
 * ISTI - Italian National Research Council                                  *
 *                                                                           *
 * All rights reserved.                                                      *
 *                                                                           *
 * This program is free software; you can redistribute it and/or modify      *
 * it under the terms of the Mozilla Public License Version 2.0 as published *
 * by the Mozilla Foundation; either version 2 of the License, or            *
 * (at your option) any later version.                                       *
 *                                                                           *
 * This program is distributed in the hope that it will be useful,           *
 * but WITHOUT ANY WARRANTY; without even the implied warranty of            *
 * MERCHANTABILITY or FITNESS FOR A PARTICULAR PURPOSE. See the              *
 * Mozilla Public License Version 2.0                                        *
 * (https://www.mozilla.org/en-US/MPL/2.0/) for more details.                *
 ****************************************************************************/

#ifndef VCL_ALGORITHMS_MESH_FILTER_H
#define VCL_ALGORITHMS_MESH_FILTER_H

#ifndef VCLIB_WITH_MODULES
#include <set>

#include <vclib/mesh/requirements.h>
#include <vclib/misc/comparators.h>
<<<<<<< HEAD
#include <vclib/views.h>
#endif
=======
>>>>>>> 3cffc382

namespace vcl {

namespace detail {

template<MeshConcept OutMeshType, uint ELEM_ID, MeshConcept InMeshType>
OutMeshType perElementMeshFilter(
    const InMeshType& m,
    Range auto&&      elemFilterRng,
    bool              saveBirthIndicesInCustomComponent = true)
{
    using OutElemType = OutMeshType::template ElementType<ELEM_ID>;

    std::string ccname = "birth" + vcl::elementEnumString<ELEM_ID>();

    OutMeshType res;
    res.enableSameOptionalComponentsOf(m);

    // enable the custom component birth element
    if constexpr (vcl::comp::HasCustomComponents<OutElemType>) {
        if (saveBirthIndicesInCustomComponent) {
            res.template addPerElementCustomComponent<ELEM_ID, uint>(ccname);
        }
    }

    for (const auto& [birthV, filter] :
         std::views::zip(m.template elements<ELEM_ID>(), elemFilterRng))
    {
        if (filter) {
            uint v = res.template add<ELEM_ID>();
            // import all the components from the input mesh
            res.template element<ELEM_ID>(v).importFrom(birthV, false);
            // set the birth element
            if constexpr (vcl::comp::HasCustomComponents<OutElemType>) {
                if (saveBirthIndicesInCustomComponent) {
                    res.template element<ELEM_ID>(v)
                        .template customComponent<uint>(ccname) =
                        m.index(birthV);
                }
            }
        }
    }

    return res;
}

template<MeshConcept OutMeshType, uint ELEM_ID, MeshConcept InMeshType>
OutMeshType perElementMeshFilter(
    const InMeshType&                                                m,
    const std::function<bool(
        const typename InMeshType::template ElementType<ELEM_ID>&)>& elemFilter,
    bool saveBirthIndicesInCustomComponent = true)
{
    auto view =
        m.template elements<ELEM_ID>() | std::views::transform(elemFilter);

    return perElementMeshFilter<OutMeshType, ELEM_ID, InMeshType>(
        m, view, saveBirthIndicesInCustomComponent);
}

template<MeshConcept OutMeshType, uint ELEM_ID, MeshConcept InMeshType>
OutMeshType perElementMeshFilterWithVRefs(
    const InMeshType& m,
    Range auto&&      elemFilterRng,
    bool              saveBirthIndicesInCustomComponent = true)
{
    using InVertexType = InMeshType::VertexType;
    using OutElemType  = OutMeshType::template ElementType<ELEM_ID>;

    std::string ccname = "birth" + vcl::elementEnumString<ELEM_ID>();

    OutMeshType res;
    res.enableSameOptionalComponentsOf(m);

    // enable the custom component birthVertex
    if constexpr (vcl::HasPerVertexCustomComponents<OutMeshType>) {
        if (saveBirthIndicesInCustomComponent) {
            res.template addPerVertexCustomComponent<uint>("birthVertex");
        }
    }

    // enable the custom component birth element
    if constexpr (vcl::comp::HasCustomComponents<OutElemType>) {
        if (saveBirthIndicesInCustomComponent) {
            res.template addPerElementCustomComponent<ELEM_ID, uint>(ccname);
        }
    }

    std::vector<uint> vertexMapping(m.vertexContainerSize(), UINT_NULL);

    for (const auto& [birthF, filter] :
         std::views::zip(m.template elements<ELEM_ID>(), elemFilterRng))
    {
        if (filter) {
            std::vector<uint> verts(birthF.vertexNumber(), UINT_NULL);
            uint vi = 0; // incremented with vertices of the element
            // set all the vertex indices in the verts vector
            // two cases here:
            // - the ith vertex of the face has been already added, we need just
            //   to take its id in the out mesh from the vertexMapping vector
            // - the ith vertex of the face has not been added: we need to add
            //   it and import all its components, and update the
            //   vertexMappingVector
            for (const InVertexType* v : birthF.vertices()) {
                // the vertex has not already added
                if (vertexMapping[m.index(v)] == UINT_NULL) {
                    // add the vertex to the out mesh
                    uint ov = res.addVertex();
                    // import all the components from the input mesh
                    res.vertex(ov).importFrom(*v, false);
                    if constexpr (vcl::HasPerVertexCustomComponents<
                                      OutMeshType>)
                    {
                        // set the birth vertex
                        if (saveBirthIndicesInCustomComponent) {
                            res.vertex(ov).template customComponent<uint>(
                                "birthVertex") = m.index(v);
                        }
                    }
                    vertexMapping[m.index(v)] = ov;
                    verts[vi]                 = ov;
                }
                else {
                    verts[vi] = vertexMapping[m.index(v)];
                }
                ++vi;
            }

            // now all the vertices of the elements are in the out mesh, we can
            // add the actual element
            uint f = res.template add<ELEM_ID>();
            // import all the components from the input mesh
            res.template element<ELEM_ID>(f).importFrom(birthF, false);

            if constexpr (OutElemType::VERTEX_NUMBER < 0) {
                res.template element<ELEM_ID>(f).resizeVertices(verts.size());
            }

            res.template element<ELEM_ID>(f).setVertices(verts);

            if constexpr (vcl::comp::HasCustomComponents<OutElemType>) {
                // set the birth elements
                if (saveBirthIndicesInCustomComponent) {
                    res.template element<ELEM_ID>(f)
                        .template customComponent<uint>(ccname) =
                        m.index(birthF);
                }
            }
        }
    }
    return res;
}

template<MeshConcept OutMeshType, uint ELEM_ID, MeshConcept InMeshType>
OutMeshType perElementMeshFilterWithVRefs(
    const InMeshType&                                                m,
    const std::function<bool(
        const typename InMeshType::template ElementType<ELEM_ID>&)>& elemFilter,
    bool saveBirthIndicesInCustomComponent = true)
{
    auto view =
        m.template elements<ELEM_ID>() | std::views::transform(elemFilter);

    return perElementMeshFilterWithVRefs<OutMeshType, ELEM_ID, InMeshType>(
        m, view, saveBirthIndicesInCustomComponent);
}

} // namespace detail

/**
 * @brief Generates and returns a new mesh that is composed of the vertices of
 * the input mesh `m` filtered using the `vertexFilter` function.
 *
 * Only the vertices for which the `vertexFilter` returns `true` will be put in
 * the output mesh. The order of the vertices in the output mesh is preserved.
 *
 * By default, the type of the output mesh will be the same of the input mesh
 * type.
 *
 * @tparam InMeshType: type of the input mesh. It must satisfy the
 * `MeshConcept`.
 * @tparam OutMeshType: type of the output mesh. It must satisfy the
 * `MeshConcept`. By default, it is the same of the input mesh type.
 *
 * @param[in] m: input mesh
 * @param[in] vertexFilter: a function that takes a vertex as input and returns
 * a boolean value that tells whether the vertex should be put in the output
 * mesh.
 * @param[in] saveBirthIndicesInCustomComponent: if `true` (default), and if the
 * output mesh type has the per vertex CustomComponents component, will set a
 * per vertex custom component of type `uint` in the output mesh telling, for
 * each vertex, the index of its birth vertex in the input mesh. The name of the
 * custom component is `"birthVertex"`.
 *
 * @return A new Mesh created by filtering the vertices of the input mesh `m`.
 */
template<MeshConcept InMeshType, MeshConcept OutMeshType = InMeshType>
OutMeshType perVertexMeshFilter(
    const InMeshType& m,
    const std::function<bool(const typename InMeshType::VertexType&)>&
         vertexFilter,
    bool saveBirthIndicesInCustomComponent = true)
{
    return detail::
        perElementMeshFilter<OutMeshType, ElemId::VERTEX, InMeshType>(
            m, vertexFilter, saveBirthIndicesInCustomComponent);
}

/**
 * @brief Generates and returns a new mesh that is composed of the vertices of
 * the input mesh `m` filtered using the `vertexFilterRng` range.
 *
 * Only the vertices having the corresponding boolean in `vertexFilterRng`
 * evaluated to `true` will be put in the output mesh. The order of the vertices
 * in the output mesh is preserved.
 *
 * By default, the type of the output mesh will be the same of the input mesh
 * type.
 *
 * @tparam InMeshType: type of the input mesh. It must satisfy the
 * `MeshConcept`.
 * @tparam OutMeshType: type of the output mesh. It must satisfy the
 * `MeshConcept`. By default, it is the same of the input mesh type.
 *
 * @param[in] m: input mesh
 * @param[in] vertexFilterRng: range of values that are evaluated as booleans,
 * one for each vertex of the input mesh. Its type must satisfy the `Range`
 * concept.
 * @param[in] saveBirthIndicesInCustomComponent: if `true` (default), and if the
 * output mesh type has the per vertex CustomComponents component, will set a
 * per vertex custom component of type `uint` in the output mesh telling, for
 * each vertex, the index of its birth vertex in the input mesh. The name of the
 * custom component is `"birthVertex"`.
 *
 * @return A new Mesh created by filtering the vertices of the input mesh `m`.
 */
template<MeshConcept InMeshType, MeshConcept OutMeshType = InMeshType>
OutMeshType perVertexMeshFilter(
    const InMeshType& m,
    Range auto&&      vertexFilterRng,
    bool              saveBirthIndicesInCustomComponent = true)
{
    return detail::
        perElementMeshFilter<OutMeshType, ElemId::VERTEX, InMeshType>(
            m, vertexFilterRng, saveBirthIndicesInCustomComponent);
}

/**
 * @brief Generates and returns a new mesh that is composed of the selected
 * vertices of the input mesh `m`.
 *
 * Only the selected vertices will be put in the output mesh. The order of the
 * vertices in the output mesh is preserved.
 *
 * By default, the type of the output mesh will be the same of the input mesh
 * type.
 *
 * @tparam InMeshType: type of the input mesh. It must satisfy the
 * `MeshConcept`.
 * @tparam OutMeshType: type of the output mesh. It must satisfy the
 * `MeshConcept`. By default, it is the same of the input mesh type.
 *
 * @param[in] m: input mesh
 * @param[in] saveBirthIndicesInCustomComponent: if `true` (default), and if the
 * output mesh type has the per vertex CustomComponents component, will set a
 * per vertex custom component of type `uint` in the output mesh telling, for
 * each vertex, the index of its birth vertex in the input mesh. The name of the
 * custom component is `"birthVertex"`.
 *
 * @return A new Mesh created by filtering by selection the vertices of the
 * input mesh `m`.
 */
template<MeshConcept InMeshType, MeshConcept OutMeshType = InMeshType>
OutMeshType perVertexSelectionMeshFilter(
    const InMeshType& m,
    bool              saveBirthIndicesInCustomComponent = true)
{
    auto selView = m.vertices() | vcl::views::selection;

    return detail::
        perElementMeshFilter<OutMeshType, ElemId::VERTEX, InMeshType>(
            m, selView, saveBirthIndicesInCustomComponent);
}

/**
 * @brief Generates and returns a new mesh that is composed of the faces of the
 * input mesh `m` filtered using the `faceFilter` function. Only vertices
 * belonging to the imported faces will be imported in the output mesh.
 *
 * Only the faces for which the `faceFilter` function returns  true` and their
 * vertices will be put in the output mesh. Only the order of the faces in the
 * output mesh is preserved.
 *
 * By default, the type of the output mesh will be the same of the input mesh
 * type.
 *
 * @tparam InMeshType: type of the input mesh. It must satisfy the
 * `FaceMeshConcept`.
 * @tparam OutMeshType: type of the output mesh. It must satisfy the
 * `FaceMeshConcept`. By default, it is the same of the input mesh type.
 *
 * @param[in] m: input mesh
 * @param[in] faceFilter: a function that takes a face as input and returns a
 * boolean value that tells whether the face should be imported in the output
 * mesh or not.
 * @param[in] saveBirthIndicesInCustomComponent: if `true` (default), and if the
 * output mesh type has the per vertex and/or per face CustomComponents
 * component, will set a per vertex/per face custom component of type `uint` in
 * the output mesh telling, for each vertex/face, the index of its birth
 * vertex/birth face in the input mesh. The names of the custom components are
 * `"birthVertex"` and `"birthFace"`.
 *
 * @return A new Mesh created by filtering the faces of the input mesh `m`.
 */
template<FaceMeshConcept InMeshType, FaceMeshConcept OutMeshType = InMeshType>
OutMeshType perFaceMeshFilter(
    const InMeshType&                                                m,
    const std::function<bool(const typename InMeshType::FaceType&)>& faceFilter,
    bool saveBirthIndicesInCustomComponent = true)
{
    return detail::
        perElementMeshFilterWithVRefs<OutMeshType, ElemId::FACE, InMeshType>(
            m, faceFilter, saveBirthIndicesInCustomComponent);
}

/**
 * @brief Generates and returns a new mesh that is composed of the faces of the
 * input mesh `m` filtered using the `faceFilterRng` range. Only vertices
 * belonging to the imported faces will be imported in the output mesh.
 *
 * Only the faces having the corresponding boolean in `faceFilterRng` evaluated
 * to `true` and their vertices will be put in the output mesh. Only the order
 * of the faces in the output mesh is preserved.
 *
 * By default, the type of the output mesh will be the same of the input mesh
 * type.
 *
 * @tparam InMeshType: type of the input mesh. It must satisfy the
 * `FaceMeshConcept`.
 * @tparam OutMeshType: type of the output mesh. It must satisfy the
 * `FaceMeshConcept`. By default, it is the same of the input mesh type.
 *
 * @param[in] m: input mesh
 * @param[in] faceFilterRng: range of values that are evaluated as booleans,
 * one for each face of the input mesh. Its type must satisfy the `Range`
 * concept.
 * @param[in] saveBirthIndicesInCustomComponent: if `true` (default), and if the
 * output mesh type has the per vertex and/or per face CustomComponents
 * component, will set a per vertex/per face custom component of type `uint` in
 * the output mesh telling, for each vertex/face, the index of its birth
 * vertex/birth face in the input mesh. The names of the custom components are
 * `"birthVertex"` and `"birthFace"`.
 *
 * @return A new Mesh created by filtering the faces of the input mesh `m`.
 */
template<FaceMeshConcept InMeshType, FaceMeshConcept OutMeshType = InMeshType>
OutMeshType perFaceMeshFilter(
    const InMeshType& m,
    Range auto&&      faceFilterRng,
    bool              saveBirthIndicesInCustomComponent = true)
{
    return detail::
        perElementMeshFilterWithVRefs<OutMeshType, ElemId::FACE, InMeshType>(
            m, faceFilterRng, saveBirthIndicesInCustomComponent);
}

/**
 * @brief Generates and returns a new mesh that is composed of the selected
 * faces of the input mesh `m`. Only vertices belonging to the imported faces
 * will be imported in the output mesh.
 *
 * Only the delected faces and their vertices will be put in the output mesh.
 * Only the order of the faces in the output mesh is preserved.
 *
 * By default, the type of the output mesh will be the same of the input mesh
 * type.
 *
 * @tparam InMeshType: type of the input mesh. It must satisfy the
 * `FaceMeshConcept`.
 * @tparam OutMeshType: type of the output mesh. It must satisfy the
 * `FaceMeshConcept`. By default, it is the same of the input mesh type.
 *
 * @param[in] m: input mesh
 * @param[in] saveBirthIndicesInCustomComponent: if `true` (default), and if the
 * output mesh type has the per vertex and/or per face CustomComponents
 * component, will set a per vertex/per face custom component of type `uint` in
 * the output mesh telling, for each vertex/face, the index of its birth
 * vertex/birth face in the input mesh. The names of the custom components are
 * `"birthVertex"` and `"birthFace"`.
 *
 * @return A new Mesh created by filtering the selected faces of the input mesh
 * `m`.
 */
template<FaceMeshConcept InMeshType, FaceMeshConcept OutMeshType = InMeshType>
OutMeshType perFaceSelectionMeshFilter(
    const InMeshType& m,
    bool              saveBirthIndicesInCustomComponent = true)
{
    auto selView = m.faces() | vcl::views::selection;

    return detail::
        perElementMeshFilterWithVRefs<OutMeshType, ElemId::FACE, InMeshType>(
            m, selView, saveBirthIndicesInCustomComponent);
}

/**
 * @brief Generates and returns a new mesh that is composed of the edges of the
 * input mesh `m` filtered using the `edgeFilter` function. Only vertices
 * belonging to the imported edges will be imported in the output mesh.
 *
 * Only the edges for which the `edgeFilter` function returns  true` and their
 * vertices will be put in the output mesh. Only the order of the edges in the
 * output mesh is preserved.
 *
 * By default, the type of the output mesh will be the same of the input mesh
 * type.
 *
 * @tparam InMeshType: type of the input mesh. It must satisfy the
 * `EdgeMeshConcept`.
 * @tparam OutMeshType: type of the output mesh. It must satisfy the
 * `EdgeMeshConcept`. By default, it is the same of the input mesh type.
 *
 * @param[in] m: input mesh
 * @param[in] edgeFilter: a function that takes a edge as input and returns a
 * boolean value that tells whether the edge should be imported in the output
 * mesh or not.
 * @param[in] saveBirthIndicesInCustomComponent: if `true` (default), and if the
 * output mesh type has the per vertex and/or per edge CustomComponents
 * component, will set a per vertex/per edge custom component of type `uint` in
 * the output mesh telling, for each vertex/edge, the index of its birth
 * vertex/birth edge in the input mesh. The names of the custom components are
 * `"birthVertex"` and `"birthEdge"`.
 *
 * @return A new Mesh created by filtering the edges of the input mesh `m`.
 */
template<EdgeMeshConcept InMeshType, EdgeMeshConcept OutMeshType = InMeshType>
OutMeshType perEdgeMeshFilter(
    const InMeshType&                                                m,
    const std::function<bool(const typename InMeshType::EdgeType&)>& edgeFilter,
    bool saveBirthIndicesInCustomComponent = true)
{
    return detail::
        perElementMeshFilterWithVRefs<OutMeshType, ElemId::EDGE, InMeshType>(
            m, edgeFilter, saveBirthIndicesInCustomComponent);
}

/**
 * @brief Generates and returns a new mesh that is composed of the edges of the
 * input mesh `m` filtered using the `edgeFilterRng` range. Only vertices
 * belonging to the imported edges will be imported in the output mesh.
 *
 * Only the edges having the corresponding boolean in `edgeFilterRng` evaluated
 * to `true` and their vertices will be put in the output mesh. Only the order
 * of the edges in the output mesh is preserved.
 *
 * By default, the type of the output mesh will be the same of the input mesh
 * type.
 *
 * @tparam InMeshType: type of the input mesh. It must satisfy the
 * `EdgeMeshConcept`.
 * @tparam OutMeshType: type of the output mesh. It must satisfy the
 * `EdgeMeshConcept`. By default, it is the same of the input mesh type.
 *
 * @param[in] m: input mesh
 * @param[in] edgeFilterRng: range of values that are evaluated as booleans,
 * one for each edge of the input mesh. Its type must satisfy the `Range`
 * concept.
 * @param[in] saveBirthIndicesInCustomComponent: if `true` (default), and if the
 * output mesh type has the per vertex and/or per edge CustomComponents
 * component, will set a per vertex/per edge custom component of type `uint` in
 * the output mesh telling, for each vertex/edge, the index of its birth
 * vertex/birth edge in the input mesh. The names of the custom components are
 * `"birthVertex"` and `"birthEdge"`.
 *
 * @return A new Mesh created by filtering the edges of the input mesh `m`.
 */
template<EdgeMeshConcept InMeshType, EdgeMeshConcept OutMeshType = InMeshType>
OutMeshType perEdgeMeshFilter(
    const InMeshType& m,
    Range auto&&      edgeFilterRng,
    bool              saveBirthIndicesInCustomComponent = true)
{
    return detail::
        perElementMeshFilterWithVRefs<OutMeshType, ElemId::EDGE, InMeshType>(
            m, edgeFilterRng, saveBirthIndicesInCustomComponent);
}

/**
 * @brief Generates and returns a new mesh that is composed of the selected
 * edges of the input mesh `m`. Only vertices belonging to the imported edges
 * will be imported in the output mesh.
 *
 * Only the delected edges and their vertices will be put in the output mesh.
 * Only the order of the edges in the output mesh is preserved.
 *
 * By default, the type of the output mesh will be the same of the input mesh
 * type.
 *
 * @tparam InMeshType: type of the input mesh. It must satisfy the
 * `EdgeMeshConcept`.
 * @tparam OutMeshType: type of the output mesh. It must satisfy the
 * `EdgeMeshConcept`. By default, it is the same of the input mesh type.
 *
 * @param[in] m: input mesh
 * @param[in] saveBirthIndicesInCustomComponent: if `true` (default), and if the
 * output mesh type has the per vertex and/or per edge CustomComponents
 * component, will set a per vertex/per edge custom component of type `uint` in
 * the output mesh telling, for each vertex/edge, the index of its birth
 * vertex/birth edge in the input mesh. The names of the custom components are
 * `"birthVertex"` and `"birthEdge"`.
 *
 * @return A new Mesh created by filtering the selected edges of the input mesh
 * `m`.
 */
template<EdgeMeshConcept InMeshType, EdgeMeshConcept OutMeshType = InMeshType>
OutMeshType perEdgeSelectionMeshFilter(
    const InMeshType& m,
    bool              saveBirthIndicesInCustomComponent = true)
{
    auto selView = m.edges() | vcl::views::selection;

    return detail::
        perElementMeshFilterWithVRefs<OutMeshType, ElemId::EDGE, InMeshType>(
            m, selView, saveBirthIndicesInCustomComponent);
}

/**
 * @brief Generates and returns a new mesh that is composed of the edges
 * computed from the face edges of the input mesh `m` filtered using the
 * `faceEdgeFilter` function. Only vertices belonging to the imported face edges
 * will be imported in the output mesh.
 *
 * Only the edges for which the `faceEdgeFilter` function returns  true` and
 * their vertices will be put in the output mesh.
 *
 * @tparam InMeshType: type of the input mesh. It must satisfy the
 * `FaceMeshConcept`.
 * @tparam OutMeshType: type of the output mesh. It must satisfy the
 * `EdgeMeshConcept`.
 *
 * @param[in] m: input mesh
 * @param[in] faceEdgeFilter: a function that takes a face and an uint as input
 * and returns a boolean value that tells whether the edge (uint) of the face
 * should be "imported" in the output mesh or not.
 * @param[in] dontDuplicateEdges: if `true` (default), the output mesh will not
 * have duplicated edges (same vertices, also in different order).
 * @param[in] saveBirthIndicesInCustomComponent: if `true` (default), and if the
 * output mesh type has the per vertex CustomComponents component, will set a
 * per vertex custom component of type `uint` in the output mesh telling, for
 * each vertex, the index of its birth vertex in the input mesh. The names of
 * the custom component is `"birthVertex"`.
 *
 * @return A new Mesh created by filtering the face edges of the input mesh `m`.
 */
template<EdgeMeshConcept OutMeshType, FaceMeshConcept InMeshType>
OutMeshType perFaceEdgeMeshFilter(
    const InMeshType& m,
    const std::function<bool(const typename InMeshType::FaceType&, uint)>&
         faceEdgeFilter,
    bool dontDuplicateEdges                = true,
    bool saveBirthIndicesInCustomComponent = true)
{
    using InVertexType = InMeshType::VertexType;
    using OutEdgeType  = OutMeshType::EdgeType;

    OutMeshType res;
    // todo: enable only per vertex same optional components of m
    res.enableSameOptionalComponentsOf(m);

    // enable the custom component birthVertex
    if constexpr (vcl::HasPerVertexCustomComponents<OutMeshType>) {
        if (saveBirthIndicesInCustomComponent) {
            res.template addPerVertexCustomComponent<uint>("birthVertex");
        }
    }

    std::vector<uint> vertexMapping(m.vertexContainerSize(), UINT_NULL);

    std::set<std::pair<uint, uint>, UnorderedPairComparator<uint>>
        unorderedEdges;

    for (const auto& f : m.faces()) {
        for (uint ei = 0; ei < f.vertexNumber(); ++ei) {
            if (faceEdgeFilter(f, ei)) {
                std::array<uint, 2> verts = {UINT_NULL, UINT_NULL};
                for (uint i = 0; i < 2; ++i) {
                    const InVertexType* v = f.vertexMod(ei + i);
                    if (vertexMapping[m.index(v)] == UINT_NULL) {
                        uint ov = res.addVertex();
                        res.vertex(ov).importFrom(*v, false);
                        if constexpr (vcl::HasPerVertexCustomComponents<
                                          OutMeshType>)
                        {
                            if (saveBirthIndicesInCustomComponent) {
                                res.vertex(ov).template customComponent<uint>(
                                    "birthVertex") = m.index(v);
                            }
                        }
                        vertexMapping[m.index(v)] = ov;
                        verts[i]                  = ov;
                    }
                    else {
                        verts[i] = vertexMapping[m.index(v)];
                    }
                }

                std::pair<uint, uint> ep {verts[0], verts[1]};
                if (!dontDuplicateEdges || !unorderedEdges.contains(ep)) {
                    uint e = res.addEdge(verts[0], verts[1]);
                    unorderedEdges.insert(ep);
                }
            }
        }
    }

    return res;
}

/**
 * @brief Generates and returns a new mesh that is composed of the edges
 * computed from the face edges of the input mesh `m` filtered using the
 * `faceEdgeFilter` function. Only vertices belonging to the imported face edges
 * will be imported in the output mesh.
 *
 * Only the edges for which the `faceEdgeFilter` function returns  true` and
 * their vertices will be put in the output mesh.
 *
 * @tparam InMeshType: type of the input mesh. It must satisfy the
 * `FaceMeshConcept`.
 * @tparam OutMeshType: type of the output mesh. It must satisfy the
 * `EdgeMeshConcept`.
 *
 * @param[in] m: input mesh
 * @param[in] faceEdgeFilter: a function that takes a face and an uint as input
 * and returns a boolean value that tells whether the edge (uint) of the face
 * should be "imported" in the output mesh or not.
 * @param[in] dontDuplicateEdges: if `true` (default), the output mesh will not
 * have duplicated edges (same vertices, also in different order).
 * @param[in] saveBirthIndicesInCustomComponent: if `true` (default), and if the
 * output mesh type has the per vertex CustomComponents component, will set a
 * per vertex custom component of type `uint` in the output mesh telling, for
 * each vertex, the index of its birth vertex in the input mesh. The names of
 * the custom component is `"birthVertex"`.
 *
 * @return A new Mesh created by filtering the face edges of the input mesh `m`.
 */
template<EdgeMeshConcept OutMeshType, FaceMeshConcept InMeshType>
OutMeshType perFaceEdgeMeshFilter(
    const InMeshType&                      m,
    const std::function<bool(uint, uint)>& faceEdgeFilter,
    bool                                   dontDuplicateEdges = true,
    bool saveBirthIndicesInCustomComponent                    = true)
{
    auto filter = [&](const typename InMeshType::FaceType& f, uint ei) {
        return faceEdgeFilter(m.index(f), ei);
    };

    return perFaceEdgeMeshFilter<OutMeshType, InMeshType>(
        m, filter, dontDuplicateEdges, saveBirthIndicesInCustomComponent);
}

/**
 * @brief Generates and returns a new mesh that is composed of the edges
 * computed from the selected face edges of the input mesh `m`. Only vertices
 * belonging to the imported face edges will be imported in the output mesh.
 *
 * Only the selected edges and their vertices will be put in the output mesh.
 *
 * @tparam InMeshType: type of the input mesh. It must satisfy the
 * `FaceMeshConcept`.
 * @tparam OutMeshType: type of the output mesh. It must satisfy the
 * `EdgeMeshConcept`.
 *
 * @param[in] m: input mesh
 * @param[in] dontDuplicateEdges: if `true` (default), the output mesh will not
 * have duplicated edges (same vertices, also in different order).
 * @param[in] saveBirthIndicesInCustomComponent: if `true` (default), and if the
 * output mesh type has the per vertex CustomComponents component, will set a
 * per vertex custom component of type `uint` in the output mesh telling, for
 * each vertex, the index of its birth vertex in the input mesh. The names of
 * the custom component is `"birthVertex"`.
 *
 * @return A new Mesh created by filtering the selected face edges of the input
 * mesh `m`.
 */
template<EdgeMeshConcept OutMeshType, FaceMeshConcept InMeshType>
OutMeshType perFaceEdgeSelectionMeshFilter(
    const InMeshType& m,
    bool              dontDuplicateEdges                = true,
    bool              saveBirthIndicesInCustomComponent = true)
{
    auto filter = [&](const typename InMeshType::FaceType& f, uint ei) {
        return f.edgeSelected(ei);
    };

    return perFaceEdgeMeshFilter<OutMeshType, InMeshType>(
        m, filter, dontDuplicateEdges, saveBirthIndicesInCustomComponent);
}

} // namespace vcl

#endif // VCL_ALGORITHMS_MESH_FILTER_H<|MERGE_RESOLUTION|>--- conflicted
+++ resolved
@@ -28,11 +28,7 @@
 
 #include <vclib/mesh/requirements.h>
 #include <vclib/misc/comparators.h>
-<<<<<<< HEAD
-#include <vclib/views.h>
 #endif
-=======
->>>>>>> 3cffc382
 
 namespace vcl {
 
