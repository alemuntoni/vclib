/*****************************************************************************
 * VCLib                                                                     *
 * Visual Computing Library                                                  *
 *                                                                           *
 * Copyright(C) 2021-2024                                                    *
 * Visual Computing Lab                                                      *
 * ISTI - Italian National Research Council                                  *
 *                                                                           *
 * All rights reserved.                                                      *
 *                                                                           *
 * This program is free software; you can redistribute it and/or modify      *
 * it under the terms of the Mozilla Public License Version 2.0 as published *
 * by the Mozilla Foundation; either version 2 of the License, or            *
 * (at your option) any later version.                                       *
 *                                                                           *
 * This program is distributed in the hope that it will be useful,           *
 * but WITHOUT ANY WARRANTY; without even the implied warranty of            *
 * MERCHANTABILITY or FITNESS FOR A PARTICULAR PURPOSE. See the              *
 * Mozilla Public License Version 2.0                                        *
 * (https://www.mozilla.org/en-US/MPL/2.0/) for more details.                *
 ****************************************************************************/

#ifndef VCL_IO_SERIALIZATION_H
#define VCL_IO_SERIALIZATION_H

<<<<<<< HEAD
#ifndef VCLIB_WITH_MODULES
#include <array>
#include <bit>
#include <vector>

#include <vclib/concepts/serialization.h>

#include "file_format.h"
#endif

namespace vcl {

namespace detail {

// https://stackoverflow.com/a/38141476/5851101
template<typename T>
T swapEndian(T u)
{
    union
    {
        T             u;
        unsigned char u8[sizeof(T)];
    } source, dest;

    source.u = u;

    for (std::size_t k = 0; k < sizeof(T); k++)
        dest.u8[k] = source.u8[sizeof(T) - k - 1];

    return dest.u;
}

} // namespace detail

/**
 * @brief Serialize data to an output stream, using the specified format.
 *
 * The format specifies if the serialization should be binary or text, and if
 * the data should be converted to a different endianness w.r.t. the native one.
 *
 * By default, the serialization is done in binary little endian format.
 *
 * @param[in] os: output stream.
 * @param[in] data: data to serialize.
 * @param[in] format: format of the serialization.
 */
template<typename T>
void serialize(
    std::ostream& os,
    const T&      data,
    FileFormat    format = FileFormat())
{
    if (format.isBinary) {
        if (format.endian != std::endian::native) {
            T swapped = detail::swapEndian(data);
            os.write(reinterpret_cast<const char*>(&swapped), sizeof(T));
        }
        else {
            os.write(reinterpret_cast<const char*>(&data), sizeof(T));
        }
    }
    else {
        if constexpr (OutputStreamable<T>) {
            os << data << " ";
        }
        else {
            throw std::runtime_error(
                "Data type is not serializable to text stream");
        }
    }
}

/**
 * @brief Serialize an array of contiguous data to an output stream, using the
 * specified format.
 *
 * The format specifies if the serialization should be binary or text, and if
 * the data should be converted to a different endianness w.r.t. the native one.
 *
 * By default, the serialization is done in binary little endian format.
 *
 * @param[in] os: output stream.
 * @param[in] data: pointer to the data to serialize.
 * @param[in] size: number of elements to serialize.
 * @param[in] format: format of the serialization.
 */
template<typename T>
void serialize(
    std::ostream& os,
    const T*      data,
    std::size_t   size,
    FileFormat    format = FileFormat())
{
    for (std::size_t i = 0; i < size; ++i) {
        serialize(os, data[i], format);
    }
}

/**
 * @brief Deserialize data from an input stream, using the specified format.
 *
 * The format specifies if the deserialization should be binary or text, and if
 * the data is read with a different endianness w.r.t. the native one.
 *
 * By default, the deserialization is done in binary little endian format.
 *
 * @param[in] is: input stream.
 * @param[out] data: deserialized data.
 * @param[in] format: format of the deserialization.
 */
template<typename T>
void deserialize(
    std::istream& is,
    T&            data,
    FileFormat    format = FileFormat())
{
    if (format.isBinary) {
        is.read(reinterpret_cast<char*>(&data), sizeof(T));
        if (format.endian != std::endian::native) {
            data = detail::swapEndian(data);
        }
    }
    else {
        if constexpr (InputStreamable<T>) {
            is >> data;
        }
        else {
            throw std::runtime_error(
                "Data type is not deserializable from text stream");
        }
    }
}

/**
 * @brief Deserialize an array of contiguous data from an input stream, using
 * the specified format.
 *
 * The format specifies if the deserialization should be binary or text, and if
 * the data is read with a different endianness w.r.t. the native one.
 *
 * By default, the deserialization is done in binary little endian format.
 *
 * @param[in] is: input stream.
 * @param[out] data: pointer to the deserialized data.
 * @param[in] size: number of elements to deserialize.
 * @param[in] format: format of the deserialization.
 */
template<typename T>
void deserialize(
    std::istream& is,
    T*            data,
    std::size_t   size,
    FileFormat    format = FileFormat())
{
    for (std::size_t i = 0; i < size; ++i) {
        deserialize(is, data[i], format);
    }
}

/// Serialize / Deserialize specializations ///

/*
 * std::array
 */

template<typename T, int N>
void serialize(std::ostream& os, const std::array<T, N>& a)
{
    if constexpr (Serializable<T>) {
        for (const T& v : a) {
            v.serialize(os);
        }
    }
    else {
        for (const T& e : a) {
            serialize(os, e);
        }
    }
}

template<typename T, int N>
void deserialize(std::istream& is, std::array<T, N>& a)
{
    if constexpr (Serializable<T>) {
        for (T& v : a) {
            v.deserialize(is);
        }
    }
    else {
        for (T& e : a) {
            deserialize(is, e);
        }
    }
}

/*
 * std::string
 */

inline void serialize(std::ostream& os, const std::string& s)
{
    std::size_t size = s.size();
    serialize(os, size);
    serialize(os, s.data(), size);
}

inline void deserialize(std::istream& is, std::string& s)
{
    std::size_t size;
    deserialize(is, size);
    s.resize(size);
    deserialize(is, s.data(), size);
}

/*
 * std::vector
 */

template<typename T>
void serialize(std::ostream& os, const std::vector<T>& v)
{
    std::size_t size = v.size();
    serialize(os, size);
    if constexpr (Serializable<T>) {
        for (const T& e : v) {
            e.serialize(os);
        }
    }
    else {
        for (const T& e : v) {
            serialize(os, e);
        }
    }
}

template<typename T>
void deserialize(std::istream& is, std::vector<T>& v)
{
    std::size_t size;
    deserialize(is, size);
    v.resize(size);
    if constexpr (Serializable<T>) {
        for (T& e : v) {
            e.deserialize(is);
        }
    }
    else {
        for (T& e : v) {
            deserialize(is, e);
        }
    }
}

} // namespace vcl
=======
#include "serialization/deserialize.h"
#include "serialization/serialize.h"
>>>>>>> f8759eb3

#endif // VCL_IO_SERIALIZATION_H<|MERGE_RESOLUTION|>--- conflicted
+++ resolved
@@ -23,264 +23,7 @@
 #ifndef VCL_IO_SERIALIZATION_H
 #define VCL_IO_SERIALIZATION_H
 
-<<<<<<< HEAD
-#ifndef VCLIB_WITH_MODULES
-#include <array>
-#include <bit>
-#include <vector>
-
-#include <vclib/concepts/serialization.h>
-
-#include "file_format.h"
-#endif
-
-namespace vcl {
-
-namespace detail {
-
-// https://stackoverflow.com/a/38141476/5851101
-template<typename T>
-T swapEndian(T u)
-{
-    union
-    {
-        T             u;
-        unsigned char u8[sizeof(T)];
-    } source, dest;
-
-    source.u = u;
-
-    for (std::size_t k = 0; k < sizeof(T); k++)
-        dest.u8[k] = source.u8[sizeof(T) - k - 1];
-
-    return dest.u;
-}
-
-} // namespace detail
-
-/**
- * @brief Serialize data to an output stream, using the specified format.
- *
- * The format specifies if the serialization should be binary or text, and if
- * the data should be converted to a different endianness w.r.t. the native one.
- *
- * By default, the serialization is done in binary little endian format.
- *
- * @param[in] os: output stream.
- * @param[in] data: data to serialize.
- * @param[in] format: format of the serialization.
- */
-template<typename T>
-void serialize(
-    std::ostream& os,
-    const T&      data,
-    FileFormat    format = FileFormat())
-{
-    if (format.isBinary) {
-        if (format.endian != std::endian::native) {
-            T swapped = detail::swapEndian(data);
-            os.write(reinterpret_cast<const char*>(&swapped), sizeof(T));
-        }
-        else {
-            os.write(reinterpret_cast<const char*>(&data), sizeof(T));
-        }
-    }
-    else {
-        if constexpr (OutputStreamable<T>) {
-            os << data << " ";
-        }
-        else {
-            throw std::runtime_error(
-                "Data type is not serializable to text stream");
-        }
-    }
-}
-
-/**
- * @brief Serialize an array of contiguous data to an output stream, using the
- * specified format.
- *
- * The format specifies if the serialization should be binary or text, and if
- * the data should be converted to a different endianness w.r.t. the native one.
- *
- * By default, the serialization is done in binary little endian format.
- *
- * @param[in] os: output stream.
- * @param[in] data: pointer to the data to serialize.
- * @param[in] size: number of elements to serialize.
- * @param[in] format: format of the serialization.
- */
-template<typename T>
-void serialize(
-    std::ostream& os,
-    const T*      data,
-    std::size_t   size,
-    FileFormat    format = FileFormat())
-{
-    for (std::size_t i = 0; i < size; ++i) {
-        serialize(os, data[i], format);
-    }
-}
-
-/**
- * @brief Deserialize data from an input stream, using the specified format.
- *
- * The format specifies if the deserialization should be binary or text, and if
- * the data is read with a different endianness w.r.t. the native one.
- *
- * By default, the deserialization is done in binary little endian format.
- *
- * @param[in] is: input stream.
- * @param[out] data: deserialized data.
- * @param[in] format: format of the deserialization.
- */
-template<typename T>
-void deserialize(
-    std::istream& is,
-    T&            data,
-    FileFormat    format = FileFormat())
-{
-    if (format.isBinary) {
-        is.read(reinterpret_cast<char*>(&data), sizeof(T));
-        if (format.endian != std::endian::native) {
-            data = detail::swapEndian(data);
-        }
-    }
-    else {
-        if constexpr (InputStreamable<T>) {
-            is >> data;
-        }
-        else {
-            throw std::runtime_error(
-                "Data type is not deserializable from text stream");
-        }
-    }
-}
-
-/**
- * @brief Deserialize an array of contiguous data from an input stream, using
- * the specified format.
- *
- * The format specifies if the deserialization should be binary or text, and if
- * the data is read with a different endianness w.r.t. the native one.
- *
- * By default, the deserialization is done in binary little endian format.
- *
- * @param[in] is: input stream.
- * @param[out] data: pointer to the deserialized data.
- * @param[in] size: number of elements to deserialize.
- * @param[in] format: format of the deserialization.
- */
-template<typename T>
-void deserialize(
-    std::istream& is,
-    T*            data,
-    std::size_t   size,
-    FileFormat    format = FileFormat())
-{
-    for (std::size_t i = 0; i < size; ++i) {
-        deserialize(is, data[i], format);
-    }
-}
-
-/// Serialize / Deserialize specializations ///
-
-/*
- * std::array
- */
-
-template<typename T, int N>
-void serialize(std::ostream& os, const std::array<T, N>& a)
-{
-    if constexpr (Serializable<T>) {
-        for (const T& v : a) {
-            v.serialize(os);
-        }
-    }
-    else {
-        for (const T& e : a) {
-            serialize(os, e);
-        }
-    }
-}
-
-template<typename T, int N>
-void deserialize(std::istream& is, std::array<T, N>& a)
-{
-    if constexpr (Serializable<T>) {
-        for (T& v : a) {
-            v.deserialize(is);
-        }
-    }
-    else {
-        for (T& e : a) {
-            deserialize(is, e);
-        }
-    }
-}
-
-/*
- * std::string
- */
-
-inline void serialize(std::ostream& os, const std::string& s)
-{
-    std::size_t size = s.size();
-    serialize(os, size);
-    serialize(os, s.data(), size);
-}
-
-inline void deserialize(std::istream& is, std::string& s)
-{
-    std::size_t size;
-    deserialize(is, size);
-    s.resize(size);
-    deserialize(is, s.data(), size);
-}
-
-/*
- * std::vector
- */
-
-template<typename T>
-void serialize(std::ostream& os, const std::vector<T>& v)
-{
-    std::size_t size = v.size();
-    serialize(os, size);
-    if constexpr (Serializable<T>) {
-        for (const T& e : v) {
-            e.serialize(os);
-        }
-    }
-    else {
-        for (const T& e : v) {
-            serialize(os, e);
-        }
-    }
-}
-
-template<typename T>
-void deserialize(std::istream& is, std::vector<T>& v)
-{
-    std::size_t size;
-    deserialize(is, size);
-    v.resize(size);
-    if constexpr (Serializable<T>) {
-        for (T& e : v) {
-            e.deserialize(is);
-        }
-    }
-    else {
-        for (T& e : v) {
-            deserialize(is, e);
-        }
-    }
-}
-
-} // namespace vcl
-=======
 #include "serialization/deserialize.h"
 #include "serialization/serialize.h"
->>>>>>> f8759eb3
 
 #endif // VCL_IO_SERIALIZATION_H