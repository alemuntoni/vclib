--- conflicted
+++ resolved
@@ -23,11 +23,8 @@
 #ifndef VCL_IO_SERIALIZATION_H
 #define VCL_IO_SERIALIZATION_H
 
-<<<<<<< HEAD
 #ifndef VCLIB_WITH_MODULES
-=======
 #include <array>
->>>>>>> e521dfde
 #include <bit>
 #include <vector>
 
