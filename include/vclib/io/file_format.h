--- conflicted
+++ resolved
@@ -23,18 +23,14 @@
 #ifndef VCL_IO_FILE_FORMAT_H
 #define VCL_IO_FILE_FORMAT_H
 
-<<<<<<< HEAD
 #ifndef VCLIB_WITH_MODULES
-#include <bit>
-#endif
-=======
 #include <algorithm>
 #include <string>
 #include <vector>
 
 #include <vclib/concepts/ranges/range.h>
 #include <vclib/misc/string.h>
->>>>>>> b5a982cd
+#endif
 
 namespace vcl {
 
