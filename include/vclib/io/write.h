--- conflicted
+++ resolved
@@ -23,11 +23,8 @@
 #ifndef VCL_IO_WRITE_H
 #define VCL_IO_WRITE_H
 
-<<<<<<< HEAD
 #ifndef VCLIB_WITH_MODULES
-=======
 #include <filesystem>
->>>>>>> d9834b89
 #include <fstream>
 #include <typeindex>
 
