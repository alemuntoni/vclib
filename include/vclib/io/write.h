/*****************************************************************************
 * VCLib                                                                     *
 * Visual Computing Library                                                  *
 *                                                                           *
 * Copyright(C) 2021-2024                                                    *
 * Visual Computing Lab                                                      *
 * ISTI - Italian National Research Council                                  *
 *                                                                           *
 * All rights reserved.                                                      *
 *                                                                           *
 * This program is free software; you can redistribute it and/or modify      *
 * it under the terms of the Mozilla Public License Version 2.0 as published *
 * by the Mozilla Foundation; either version 2 of the License, or            *
 * (at your option) any later version.                                       *
 *                                                                           *
 * This program is distributed in the hope that it will be useful,           *
 * but WITHOUT ANY WARRANTY; without even the implied warranty of            *
 * MERCHANTABILITY or FITNESS FOR A PARTICULAR PURPOSE. See the              *
 * Mozilla Public License Version 2.0                                        *
 * (https://www.mozilla.org/en-US/MPL/2.0/) for more details.                *
 ****************************************************************************/

#ifndef VCL_IO_WRITE_H
#define VCL_IO_WRITE_H

#ifndef VCLIB_WITH_MODULES
#include <filesystem>
#include <fstream>
#include <typeindex>

#include <vclib/concepts/mesh/elements/element.h>
#include <vclib/types.h>

#include "file_info.h"
<<<<<<< HEAD
#endif
=======
#include "serialization.h"
>>>>>>> 5f72b0a6

namespace vcl {

inline std::ofstream openOutputFileStream(
    const std::string& filename,
    const std::string& ext = "")
{
    setlocale(LC_ALL, "C");
    std::string actualfilename = filename;
    std::string path           = FileInfo::pathWithoutFileName(filename);

    if (!std::filesystem::exists(path)) {
        bool res = std::filesystem::create_directory(path);
        if (!res) {
            throw std::runtime_error("Cannot create directory: " + path);
        }
    }

    if (!ext.empty()) {
        actualfilename = FileInfo::addExtensionIfNeeded(filename, ext);
    }

    std::ofstream fp;
    fp.imbue(std::locale().classic());

    // need to set binary or windows will fail
    fp.open(actualfilename, std::ofstream::binary);
    if (!fp) {
        throw vcl::CannotOpenFileException(actualfilename);
    }

    return fp;
}

namespace io {

template<typename T>
void writeChar(
    std::ostream& file,
    T             p,
    FileFormat    format  = FileFormat(),
    bool          isColor = false)
{
    if (isColor && !std::is_integral<T>::value)
        p *= 255;
    char tmp = p;
    if (format.isBinary)
        serialize(file, tmp, format.endian);
    else
        file << (int) p << " "; // cast necessary to not print the ascii char
}

template<typename T>
void writeUChar(
    std::ostream& file,
    T             p,
    FileFormat    format  = FileFormat(),
    bool          isColor = false)
{
    if (isColor && !std::is_integral<T>::value)
        p *= 255;
    unsigned char tmp = p;
    if (format.isBinary)
        serialize(file, tmp, format.endian);
    else
        file << (uint) p << " "; // cast necessary to not print the ascii char
}

template<typename T>
void writeShort(
    std::ostream& file,
    T             p,
    FileFormat    format  = FileFormat(),
    bool          isColor = false)
{
    if (isColor && !std::is_integral<T>::value)
        p *= 255;
    short tmp = p;
    if (format.isBinary)
        serialize(file, tmp, format.endian);
    else
        file << tmp << " ";
}

template<typename T>
void writeUShort(
    std::ostream& file,
    T             p,
    FileFormat    format  = FileFormat(),
    bool          isColor = false)
{
    if (isColor && !std::is_integral<T>::value)
        p *= 255;
    unsigned short tmp = p;
    if (format.isBinary)
        serialize(file, tmp, format.endian);
    else
        file << tmp << " ";
}

template<typename T>
void writeInt(
    std::ostream& file,
    T             p,
    FileFormat    format  = FileFormat(),
    bool          isColor = false)
{
    if (isColor && !std::is_integral<T>::value)
        p *= 255;
    int tmp = p;
    if (format.isBinary)
        serialize(file, tmp, format.endian);
    else
        file << tmp << " ";
}

template<typename T>
void writeUInt(
    std::ostream& file,
    T             p,
    FileFormat    format  = FileFormat(),
    bool          isColor = false)
{
    if (isColor && !std::is_integral<T>::value)
        p *= 255;
    uint tmp = p;
    if (format.isBinary)
        serialize(file, tmp, format.endian);
    else
        file << tmp << " ";
}

template<typename T>
void writeFloat(
    std::ostream& file,
    const T&      p,
    FileFormat    format  = FileFormat(),
    bool          isColor = false)
{
    float tmp = p;
    if (isColor && std::is_integral<T>::value)
        tmp /= 255;
    if (format.isBinary)
        serialize(file, tmp, format.endian);
    else
        file << tmp << " ";
}

template<typename T>
void writeDouble(
    std::ostream& file,
    const T&      p,
    FileFormat    format  = FileFormat(),
    bool          isColor = false)
{
    double tmp = p;
    if (isColor && std::is_integral<T>::value)
        tmp /= 255;
    if (format.isBinary)
        serialize(file, tmp, format.endian);
    else
        file << tmp << " ";
}

// TODO - rename to writePrimitiveType
template<typename T>
void writeProperty(
    std::ostream& file,
    const T&      p,
    PrimitiveType type,
    FileFormat    format  = FileFormat(),
    bool          isColor = false)
{
    switch (type) {
    case CHAR: writeChar(file, p, format, isColor); break;
    case UCHAR: writeUChar(file, p, format, isColor); break;
    case SHORT: writeShort(file, p, format, isColor); break;
    case USHORT: writeUShort(file, p, format, isColor); break;
    case INT: writeInt(file, p, format, isColor); break;
    case UINT: writeUInt(file, p, format, isColor); break;
    case FLOAT: writeFloat(file, p, format, isColor); break;
    case DOUBLE: writeDouble(file, p, format, isColor); break;
    default: assert(0);
    }
}

// TODO - move this to some specific mesh file
template<ElementConcept El>
void writeCustomComponent(
    std::ostream&      file,
    const El&          elem,
    const std::string& cName,
    PrimitiveType      type,
    FileFormat         format = FileFormat())
{
    std::type_index ti = elem.customComponentType(cName);
    if (ti == typeid(char))
        writeProperty(
            file, elem.template customComponent<char>(cName), type, format);
    else if (ti == typeid(unsigned char))
        writeProperty(
            file,
            elem.template customComponent<unsigned char>(cName),
            type,
            format);
    else if (ti == typeid(short))
        writeProperty(
            file, elem.template customComponent<short>(cName), type, format);
    else if (ti == typeid(unsigned short))
        writeProperty(
            file,
            elem.template customComponent<unsigned short>(cName),
            type,
            format);
    else if (ti == typeid(int))
        writeProperty(
            file, elem.template customComponent<int>(cName), type, format);
    else if (ti == typeid(unsigned int))
        writeProperty(
            file, elem.template customComponent<uint>(cName), type, format);
    else if (ti == typeid(float))
        writeProperty(
            file, elem.template customComponent<float>(cName), type, format);
    else if (ti == typeid(double))
        writeProperty(
            file, elem.template customComponent<double>(cName), type, format);
    else
        assert(0);
}

} // namespace io
} // namespace vcl

#endif // VCL_IO_WRITE_H<|MERGE_RESOLUTION|>--- conflicted
+++ resolved
@@ -32,11 +32,8 @@
 #include <vclib/types.h>
 
 #include "file_info.h"
-<<<<<<< HEAD
+#include "serialization.h"
 #endif
-=======
-#include "serialization.h"
->>>>>>> 5f72b0a6
 
 namespace vcl {
 
