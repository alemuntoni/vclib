--- conflicted
+++ resolved
@@ -82,11 +82,7 @@
 //				setEdgeColors(true, UCHAR);
 	}
 
-<<<<<<< HEAD
-	if constexpr (vcl::HasTexFileNames<Mesh>) {
-=======
-	if constexpr (vcl::hasTexturePaths<Mesh>()) {
->>>>>>> 903c4850
+	if constexpr (vcl::HasTexturePaths<Mesh>) {
 		if (m.textureNumber() > 0) {
 			setTextures(true);
 		}
