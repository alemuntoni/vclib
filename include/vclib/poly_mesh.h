/*****************************************************************************
 * VCLib                                                             o o     *
 * Visual Computing Library                                        o     o   *
 *                                                                 _  O  _   *
 * Copyright(C) 2021-2022                                           \/)\/    *
 * Visual Computing Lab                                            /\/|      *
 * ISTI - Italian National Research Council                           |      *
 *                                                                    \      *
 * All rights reserved.                                                      *
 *                                                                           *
 * This program is free software; you can redistribute it and/or modify      *
 * it under the terms of the GNU General Public License as published by      *
 * the Free Software Foundation; either version 3 of the License, or         *
 * (at your option) any later version.                                       *
 *                                                                           *
 * This program is distributed in the hope that it will be useful,           *
 * but WITHOUT ANY WARRANTY; without even the implied warranty of            *
 * MERCHANTABILITY or FITNESS FOR A PARTICULAR PURPOSE. See the              *
 * GNU General Public License (http://www.gnu.org/licenses/gpl.txt)          *
 * for more details.                                                         *
 ****************************************************************************/

#ifndef VCL_POLY_MESH_H
#define VCL_POLY_MESH_H

#include "mesh/mesh.h"
#include "mesh/requirements.h"

namespace vcl::polymesh {

class Vertex;
class Face;

class Vertex :
		public vcl::Vertex<
			vcl::vert::BitFlags,
			vcl::vert::Coordinate3d,
			vcl::vert::Normal3f,
			vcl::vert::Color,
			vcl::vert::Scalard,
			vcl::vert::OptionalTexCoordf<Vertex>,
			vcl::vert::OptionalAdjacentFaces<Face, Vertex>,
			vcl::vert::OptionalAdjacentVertices<Vertex>,
			vcl::vert::OptionalPrincipalCurvatured<Vertex>,
			vcl::vert::CustomComponents<Vertex>>
{
};

class Face :
		public vcl::Face<
			vcl::face::PolygonBitFlags, // 4b
			vcl::face::PolygonVertexRefs<Vertex>,
			vcl::face::Normal3f,
			vcl::face::OptionalColor<Face>,
			vcl::face::OptionalScalard<Face>,
			vcl::face::OptionalAdjacentPolygons<Face>,
			vcl::face::OptionalPolygonWedgeTexCoordsf<Face>,
			vcl::face::CustomComponents<Face>>
{
};

} // namespace vcl::polymesh

namespace vcl {

class PolyMesh :
		public vcl::Mesh<
			mesh::VertexContainer<polymesh::Vertex>,
			mesh::FaceContainer<polymesh::Face>,
			mesh::BoundingBox3d,
			mesh::Mark,
<<<<<<< HEAD
			mesh::TexFileNames,
=======
			mesh::TexturePaths,
>>>>>>> 903c4850
			mesh::TransformMatrixd>
{
};

} // namespace vcl

#endif // VCL_POLY_MESH_H<|MERGE_RESOLUTION|>--- conflicted
+++ resolved
@@ -69,11 +69,7 @@
 			mesh::FaceContainer<polymesh::Face>,
 			mesh::BoundingBox3d,
 			mesh::Mark,
-<<<<<<< HEAD
-			mesh::TexFileNames,
-=======
 			mesh::TexturePaths,
->>>>>>> 903c4850
 			mesh::TransformMatrixd>
 {
 };
