/*****************************************************************************
 * VCLib                                                                     *
 * Visual Computing Library                                                  *
 *                                                                           *
 * Copyright(C) 2021-2024                                                    *
 * Visual Computing Lab                                                      *
 * ISTI - Italian National Research Council                                  *
 *                                                                           *
 * All rights reserved.                                                      *
 *                                                                           *
 * This program is free software; you can redistribute it and/or modify      *
 * it under the terms of the Mozilla Public License Version 2.0 as published *
 * by the Mozilla Foundation; either version 2 of the License, or            *
 * (at your option) any later version.                                       *
 *                                                                           *
 * This program is distributed in the hope that it will be useful,           *
 * but WITHOUT ANY WARRANTY; without even the implied warranty of            *
 * MERCHANTABILITY or FITNESS FOR A PARTICULAR PURPOSE. See the              *
 * Mozilla Public License Version 2.0                                        *
 * (https://www.mozilla.org/en-US/MPL/2.0/) for more details.                *
 ****************************************************************************/

#ifndef VCL_TYPES_MESH_COMPONENTS_H
#define VCL_TYPES_MESH_COMPONENTS_H

<<<<<<< HEAD
#ifndef VCLIB_WITH_MODULES
#include "base.h"
#endif
=======
#include "variadic_templates.h"

// TODO: complete documentation
>>>>>>> 14b199e9

namespace vcl {

/**
 * @brief The CompId struct enumerates the components that can compose a element
 * or a mesh.
 *
 * The components are identified by an unsigned integer value, that can be used
 * to access the component of the element or mesh through a template parameter,
 * without having to know the actual type of the component.
 *
 * For example, you can access the coordinate component of an element with the
 * following code:
 * @code{.cpp}
 * MyElement e;
 * auto& c = e.template component<CompId::COORDINATE>();
 * @endcode
 *
 * @ingroup types
 */
struct CompId
{
    enum Enum {
        BIT_FLAGS = 0,
        COORDINATE,
        NORMAL,
        COLOR,
        QUALITY,
        MARK,
        PRINCIPAL_CURVATURE,
        TEX_COORD,
        VERTEX_REFERENCES,
        ADJACENT_EDGES,
        ADJACENT_FACES,
        ADJACENT_VERTICES,
        WEDGE_COLORS,
        WEDGE_TEX_COORDS,
        BOUNDING_BOX,
        NAME,
        TEXTURE_IMAGES,
        TEXTURE_PATHS,
        TRANSFORM_MATRIX,
        CUSTOM_COMPONENTS,
        // Additional components here

        COMPONENTS_NUMBER,
    };
};

/**
 * @brief The COMPONENT_ENUM_STRINGS array contains the string representation
 * of the CompId::Enum values.
 *
 * @ingroup types
 */
constexpr const char* COMPONENT_ENUM_STRINGS[CompId::COMPONENTS_NUMBER] = {
    "BitFlags",
    "Coordinate",
    "Normal",
    "Color",
    "Quality",
    "Mark",
    "PrincipalCurvature",
    "TexCoord",
    "VertexPointers",
    "AdjacentEdges",
    "AdjacentFaces",
    "AdjacentVertices",
    "WedgeColors",
    "WedgeTexCoords",
    "BoundingBox",
    "Name",
    "TextureImages",
    "TexturePaths",
    "TransformMatrix",
    "CustomComponents",
};

/**
 * @brief The ComponentString class is used to retrieve the string associated
 * to a COMP_ID value, trough its member 'str'.
 *
 * If you use a custom component class, you should specialize this struct with
 * your COMP_ID value (that is >= COMPONENTS_NUMBER).
 *
 * @tparam COMP_ID: The COMP_ID value associated to the string.
 *
 * @ingroup types
 */
template<uint COMP_ID>
struct ComponentString
{
    /**
     * @brief The string associated to the COMPONENT_ID.
     */
    const char* str = COMP_ID < CompId::COMPONENTS_NUMBER ?
                          COMPONENT_ENUM_STRINGS[COMP_ID] :
                          nullptr;
};

/**
 * @brief Returns the string associated to the COMP_ID value.
 *
 * @tparam COMP_ID: an unsigned integer that identifies the component.
 * @return The string associated to the COMP_ID value.
 *
 * @ingroup types
 */
template<uint COMP_ID>
constexpr const char* componentEnumString()
{
    static_assert(
        ComponentString<COMP_ID>().str != nullptr,
        "Invalid ComponentIDEnum. You should specialize the 'ComponentString' "
        "struct with your COMP_ID value.");

    return ComponentString<COMP_ID>().str;
}

namespace comp {

namespace detail {

/**
 * @brief Given the ID of a Component and a list of Component types,
 * this predicate sets its bool `value` to `true` if there exists a Component in
 * the list having the COMP_ID, and sets `type` to the TypeWrapper of the
 * found component.
 *
 * If no Component was found, value will be set to `false` and type will contain
 * an empty TypeWrapper.
 */
template<uint COMP_ID, typename... Components>
struct ComponentOfTypePred
{
private:
    template<typename Comp>
    struct SameCompPred
    {
        static constexpr bool value = Comp::COMPONENT_ID == COMP_ID;
    };

public:
    // TypeWrapper of the found container, if any
    using type =
        typename vcl::FilterTypesByCondition<SameCompPred, Components...>::type;
    static constexpr bool value = NumberOfTypes<type>::value == 1;
};

// TypeWrapper specialization
template<uint COMP_ID, typename... Components>
struct ComponentOfTypePred<COMP_ID, TypeWrapper<Components...>> :
        public ComponentOfTypePred<COMP_ID, Components...>
{
};

} // namespace detail

template<uint COMP_ID, typename... Components>
using ComponentOfType = FirstTypeT<
    typename detail::ComponentOfTypePred<COMP_ID, Components...>::type>;

template<typename T>
class ReferencesComponentTriggerer
{
};

} // namespace comp

} // namespace vcl

#endif // VCL_TYPES_MESH_COMPONENTS_H<|MERGE_RESOLUTION|>--- conflicted
+++ resolved
@@ -23,15 +23,11 @@
 #ifndef VCL_TYPES_MESH_COMPONENTS_H
 #define VCL_TYPES_MESH_COMPONENTS_H
 
-<<<<<<< HEAD
 #ifndef VCLIB_WITH_MODULES
-#include "base.h"
+#include "variadic_templates.h"
 #endif
-=======
-#include "variadic_templates.h"
 
 // TODO: complete documentation
->>>>>>> 14b199e9
 
 namespace vcl {
 
