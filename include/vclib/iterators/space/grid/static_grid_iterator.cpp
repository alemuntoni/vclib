/*****************************************************************************
 * VCLib                                                                     *
 * Visual Computing Library                                                  *
 *                                                                           *
 * Copyright(C) 2021-2023                                                    *
 * Alessandro Muntoni                                                        *
 * Visual Computing Lab                                                      *
 * ISTI - Italian National Research Council                                  *
 *                                                                           *
 * All rights reserved.                                                      *
 *                                                                           *
 * This program is free software; you can redistribute it and/or modify      *
 * it under the terms of the GNU General Public License as published by      *
 * the Free Software Foundation; either version 3 of the License, or         *
 * (at your option) any later version.                                       *
 *                                                                           *
 * This program is distributed in the hope that it will be useful,           *
 * but WITHOUT ANY WARRANTY; without even the implied warranty of            *
 * MERCHANTABILITY or FITNESS FOR A PARTICULAR PURPOSE. See the              *
 * GNU General Public License (http://www.gnu.org/licenses/gpl.txt)          *
 * for more details.                                                         *
 ****************************************************************************/

#include "static_grid_iterator.h"

namespace vcl {

template<typename KeyType, typename ValueType, typename GridType>
StaticGridIterator<KeyType, ValueType, GridType>::StaticGridIterator()
{
}

template<typename KeyType, typename ValueType, typename GridType>
StaticGridIterator<KeyType, ValueType, GridType>::StaticGridIterator(
	VecIt           it,
	const GridType& g) :
		vecIt(it), g(&g)
{

}

template<typename KeyType, typename ValueType, typename GridType>
<<<<<<< HEAD
auto StaticGridIterator<KeyType, ValueType, GridType>::operator*() const
	-> value_type
=======
auto StaticGridIterator<KeyType, ValueType, GridType>::operator*() const -> value_type
>>>>>>> e276cad7
{
	KeyType cell = g->cellOfIndex(vecIt->first);
	return value_type(cell, vecIt->second);
}

template<typename KeyType, typename ValueType, typename GridType>
<<<<<<< HEAD
auto StaticGridIterator<KeyType, ValueType, GridType>::operator->() const
	-> ArrowHelper
=======
auto StaticGridIterator<KeyType, ValueType, GridType>::operator->() const -> ArrowHelper
>>>>>>> e276cad7
{
	return **this;
}

template<typename KeyType, typename ValueType, typename GridType>
bool StaticGridIterator<KeyType, ValueType, GridType>::operator==(
	const StaticGridIterator& oi) const
{
	return vecIt == oi.vecIt;
}

template<typename KeyType, typename ValueType, typename GridType>
bool StaticGridIterator<KeyType, ValueType, GridType>::operator!=(
	const StaticGridIterator& oi) const
{
	return vecIt != oi.vecIt;
}

template<typename KeyType, typename ValueType, typename GridType>
auto StaticGridIterator<KeyType, ValueType, GridType>::operator++() -> StaticGridIterator
{
	++vecIt;
	return *this;
}

template<typename KeyType, typename ValueType, typename GridType>
auto StaticGridIterator<KeyType, ValueType, GridType>::operator++(int) -> StaticGridIterator
{
	StaticGridIterator old = *this;
	++vecIt;
	return old;
}

template<typename KeyType, typename ValueType, typename GridType>
ConstStaticGridIterator<KeyType, ValueType, GridType>::ConstStaticGridIterator()
{
}

template<typename KeyType, typename ValueType, typename GridType>
ConstStaticGridIterator<KeyType, ValueType, GridType>::ConstStaticGridIterator(
	VecIt           it,
	const GridType& g) :
		vecIt(it), g(&g)
{

}

template<typename KeyType, typename ValueType, typename GridType>
<<<<<<< HEAD
auto ConstStaticGridIterator<KeyType, ValueType, GridType>::operator*() const
	-> value_type
=======
auto ConstStaticGridIterator<KeyType, ValueType, GridType>::operator*() const -> value_type
>>>>>>> e276cad7
{
	KeyType cell = g->cellOfIndex(vecIt->first);
	return value_type(cell, vecIt->second);
}

template<typename KeyType, typename ValueType, typename GridType>
<<<<<<< HEAD
auto ConstStaticGridIterator<KeyType, ValueType, GridType>::operator->() const
	-> ArrowHelper
=======
auto ConstStaticGridIterator<KeyType, ValueType, GridType>::operator->() const -> ArrowHelper
>>>>>>> e276cad7
{
	return **this;
}

template<typename KeyType, typename ValueType, typename GridType>
bool ConstStaticGridIterator<KeyType, ValueType, GridType>::operator==(
	const ConstStaticGridIterator& oi) const
{
	return vecIt == oi.vecIt;
}

template<typename KeyType, typename ValueType, typename GridType>
bool ConstStaticGridIterator<KeyType, ValueType, GridType>::operator!=(
	const ConstStaticGridIterator& oi) const
{
	return vecIt != oi.vecIt;
}

template<typename KeyType, typename ValueType, typename GridType>
auto ConstStaticGridIterator<KeyType, ValueType, GridType>::operator++() -> ConstStaticGridIterator
{
	++vecIt;
	return *this;
}

template<typename KeyType, typename ValueType, typename GridType>
auto ConstStaticGridIterator<KeyType, ValueType, GridType>::operator++(int) -> ConstStaticGridIterator
{
	ConstStaticGridIterator old = *this;
	++vecIt;
	return old;
}

} // namespace vcl<|MERGE_RESOLUTION|>--- conflicted
+++ resolved
@@ -40,24 +40,16 @@
 }
 
 template<typename KeyType, typename ValueType, typename GridType>
-<<<<<<< HEAD
 auto StaticGridIterator<KeyType, ValueType, GridType>::operator*() const
 	-> value_type
-=======
-auto StaticGridIterator<KeyType, ValueType, GridType>::operator*() const -> value_type
->>>>>>> e276cad7
 {
 	KeyType cell = g->cellOfIndex(vecIt->first);
 	return value_type(cell, vecIt->second);
 }
 
 template<typename KeyType, typename ValueType, typename GridType>
-<<<<<<< HEAD
 auto StaticGridIterator<KeyType, ValueType, GridType>::operator->() const
 	-> ArrowHelper
-=======
-auto StaticGridIterator<KeyType, ValueType, GridType>::operator->() const -> ArrowHelper
->>>>>>> e276cad7
 {
 	return **this;
 }
@@ -106,24 +98,16 @@
 }
 
 template<typename KeyType, typename ValueType, typename GridType>
-<<<<<<< HEAD
 auto ConstStaticGridIterator<KeyType, ValueType, GridType>::operator*() const
 	-> value_type
-=======
-auto ConstStaticGridIterator<KeyType, ValueType, GridType>::operator*() const -> value_type
->>>>>>> e276cad7
 {
 	KeyType cell = g->cellOfIndex(vecIt->first);
 	return value_type(cell, vecIt->second);
 }
 
 template<typename KeyType, typename ValueType, typename GridType>
-<<<<<<< HEAD
 auto ConstStaticGridIterator<KeyType, ValueType, GridType>::operator->() const
 	-> ArrowHelper
-=======
-auto ConstStaticGridIterator<KeyType, ValueType, GridType>::operator->() const -> ArrowHelper
->>>>>>> e276cad7
 {
 	return **this;
 }
