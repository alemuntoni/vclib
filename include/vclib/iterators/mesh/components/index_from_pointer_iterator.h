--- conflicted
+++ resolved
@@ -60,16 +60,10 @@
             return e->index();
     }
 
-<<<<<<< HEAD
-    value_type operator*() const { return mCurrent; }
-
-    pointer operator->() const { return &mCurrent; }
-=======
     auto operator->() const
     {
         return FakePointerWithValue(**this);
     }
->>>>>>> c2437d12
 
     bool operator==(const IndexFromPointerIterator& oi) const
     {
