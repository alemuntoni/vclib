/*****************************************************************************
 * VCLib                                                                     *
 * Visual Computing Library                                                  *
 *                                                                           *
 * Copyright(C) 2021-2024                                                    *
 * Visual Computing Lab                                                      *
 * ISTI - Italian National Research Council                                  *
 *                                                                           *
 * All rights reserved.                                                      *
 *                                                                           *
 * This program is free software; you can redistribute it and/or modify      *
 * it under the terms of the Mozilla Public License Version 2.0 as published *
 * by the Mozilla Foundation; either version 2 of the License, or            *
 * (at your option) any later version.                                       *
 *                                                                           *
 * This program is distributed in the hope that it will be useful,           *
 * but WITHOUT ANY WARRANTY; without even the implied warranty of            *
 * MERCHANTABILITY or FITNESS FOR A PARTICULAR PURPOSE. See the              *
 * Mozilla Public License Version 2.0                                        *
 * (https://www.mozilla.org/en-US/MPL/2.0/) for more details.                *
 ****************************************************************************/

#ifndef VCL_CONCEPTS_MESH_COMPONENTS_NAME_H
#define VCL_CONCEPTS_MESH_COMPONENTS_NAME_H

<<<<<<< HEAD
#ifndef VCLIB_WITH_MODULES
#include "component.h"

=======
>>>>>>> 1fba76b4
#include <string>
#endif

#include "component.h"

namespace vcl::comp {

/**
 * @brief HasName concept is satisfied only if a Element or Mesh class provides
 * the member functions specified in this concept. These member functions allows
 * to access to a Name component of a given element/mesh.
 *
 * @ingroup components_concepts
 */
template<typename T>
concept HasName = requires (T o, const T& co) {
    // clang-format off
    { o.name() } -> std::same_as<std::string&>;
    { co.name() } -> std::same_as<const std::string&>;
    // clang-format on
};

} // namespace vcl::comp

#endif // VCL_CONCEPTS_MESH_COMPONENTS_NAME_H<|MERGE_RESOLUTION|>--- conflicted
+++ resolved
@@ -23,16 +23,11 @@
 #ifndef VCL_CONCEPTS_MESH_COMPONENTS_NAME_H
 #define VCL_CONCEPTS_MESH_COMPONENTS_NAME_H
 
-<<<<<<< HEAD
 #ifndef VCLIB_WITH_MODULES
-#include "component.h"
-
-=======
->>>>>>> 1fba76b4
 #include <string>
-#endif
 
 #include "component.h"
+#endif
 
 namespace vcl::comp {
 
