/*****************************************************************************
 * VCLib                                                                     *
 * Visual Computing Library                                                  *
 *                                                                           *
 * Copyright(C) 2021-2024                                                    *
 * Visual Computing Lab                                                      *
 * ISTI - Italian National Research Council                                  *
 *                                                                           *
 * All rights reserved.                                                      *
 *                                                                           *
 * This program is free software; you can redistribute it and/or modify      *
 * it under the terms of the Mozilla Public License Version 2.0 as published *
 * by the Mozilla Foundation; either version 2 of the License, or            *
 * (at your option) any later version.                                       *
 *                                                                           *
 * This program is distributed in the hope that it will be useful,           *
 * but WITHOUT ANY WARRANTY; without even the implied warranty of            *
 * MERCHANTABILITY or FITNESS FOR A PARTICULAR PURPOSE. See the              *
 * Mozilla Public License Version 2.0                                        *
 * (https://www.mozilla.org/en-US/MPL/2.0/) for more details.                *
 ****************************************************************************/

#ifndef VCL_CONCEPTS_MESH_COMPONENTS_VERTEX_POINTERS_H
#define VCL_CONCEPTS_MESH_COMPONENTS_VERTEX_POINTERS_H

#include "component.h"

#include <vector>

namespace vcl::comp {

/**
 * @brief HasVertexPointers concept is satisfied only if a Element class
 * provides the types and member functions specified in this concept. These
 * types and member functions allow to access to an VertexPointers component of
 * a given element.
 *
 * @ingroup components_concepts
 */
template<typename T>
concept HasVertexPointers = requires (
    T                                    o,
    const T&                             co,
    typename T::VertexType               v,
    std::vector<typename T::VertexType*> vecv,
    std::vector<uint> vecu) {
    // clang-format off
    T::VERTEX_NUMBER;
    typename T::VertexType;
    typename T::ConstVertexIterator;
    typename T::ConstVertexIndexIterator;

    { co.vertexNumber() } -> std::same_as<uint>;
    { o.vertex(uint()) } -> std::same_as<typename T::VertexType*>;
    { co.vertex(uint()) } -> std::same_as<const typename T::VertexType*>;
    { co.vertexIndex(uint()) } -> std::same_as<uint>;
    { o.vertexMod(int()) } -> std::same_as<typename T::VertexType*>;
    { co.vertexMod(int()) } -> std::same_as<const typename T::VertexType*>;
    { co.vertexIndexMod(int()) } -> std::same_as<uint>;

    { o.setVertex(uint(), &v) } -> std::same_as<void>;
    { o.setVertex(uint(), uint()) } -> std::same_as<void>;
    { o.setVertex(typename T::ConstVertexIterator(), &v) } ->
        std::same_as<void>;
<<<<<<< HEAD
    { o.setVertex(typename T::ConstVertexIterator(), uint()) } ->
=======
    { o.setVertex(typename T::ConstVertexIndexIterator(), &v) } ->
>>>>>>> 6455dd33
        std::same_as<void>;
    { o.setVertexMod(int(), &v) } -> std::same_as<void>;
    { o.setVertexMod(int(), uint()) } -> std::same_as<void>;
    { o.setVertices(vecv) } -> std::same_as<void>;
    { o.setVertices(vecu) } -> std::same_as<void>;

    { co.containsVertex(&v) } -> std::same_as<bool>;
    { co.containsVertex(uint()) }-> std::same_as<bool>;
    { co.findVertex(&v) } -> std::same_as<typename T::ConstVertexIterator>;
    { co.findVertex(uint()) } -> std::same_as<typename T::ConstVertexIterator>;

    { co.indexOfVertex(&v) } -> std::same_as<uint>;
    { co.indexOfVertex(uint()) } -> std::same_as<uint>;
    { co.indexOfEdge(&v, &v) } -> std::same_as<uint>;
    { co.indexOfEdge(uint(), uint()) } -> std::same_as<uint>;

    { co.vertexBegin() } -> std::same_as<typename T::ConstVertexIterator>;
    { co.vertexEnd() } -> std::same_as<typename T::ConstVertexIterator>;

    { co.vertexIndexBegin() } ->
        std::same_as<typename T::ConstVertexIndexIterator>;
    { co.vertexIndexEnd() } ->
        std::same_as<typename T::ConstVertexIndexIterator>;

    co.vertices();
    co.vertexIndices();
    // clang-format on
};

} // namespace vcl::comp

#endif // VCL_CONCEPTS_MESH_COMPONENTS_VERTEX_POINTERS_H<|MERGE_RESOLUTION|>--- conflicted
+++ resolved
@@ -62,11 +62,11 @@
     { o.setVertex(uint(), uint()) } -> std::same_as<void>;
     { o.setVertex(typename T::ConstVertexIterator(), &v) } ->
         std::same_as<void>;
-<<<<<<< HEAD
     { o.setVertex(typename T::ConstVertexIterator(), uint()) } ->
-=======
+        std::same_as<void>;
     { o.setVertex(typename T::ConstVertexIndexIterator(), &v) } ->
->>>>>>> 6455dd33
+        std::same_as<void>;
+    { o.setVertex(typename T::ConstVertexIndexIterator(), uint()) } ->
         std::same_as<void>;
     { o.setVertexMod(int(), &v) } -> std::same_as<void>;
     { o.setVertexMod(int(), uint()) } -> std::same_as<void>;
