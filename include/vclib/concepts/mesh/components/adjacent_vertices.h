/*****************************************************************************
 * VCLib                                                                     *
 * Visual Computing Library                                                  *
 *                                                                           *
 * Copyright(C) 2021-2024                                                    *
 * Visual Computing Lab                                                      *
 * ISTI - Italian National Research Council                                  *
 *                                                                           *
 * All rights reserved.                                                      *
 *                                                                           *
 * This program is free software; you can redistribute it and/or modify      *
 * it under the terms of the Mozilla Public License Version 2.0 as published *
 * by the Mozilla Foundation; either version 2 of the License, or            *
 * (at your option) any later version.                                       *
 *                                                                           *
 * This program is distributed in the hope that it will be useful,           *
 * but WITHOUT ANY WARRANTY; without even the implied warranty of            *
 * MERCHANTABILITY or FITNESS FOR A PARTICULAR PURPOSE. See the              *
 * Mozilla Public License Version 2.0                                        *
 * (https://www.mozilla.org/en-US/MPL/2.0/) for more details.                *
 ****************************************************************************/

#ifndef VCL_CONCEPTS_MESH_COMPONENTS_ADJACENT_VERTICES_H
#define VCL_CONCEPTS_MESH_COMPONENTS_ADJACENT_VERTICES_H

#include <vector>

#include <vclib/views/view.h>

#include "component.h"

namespace vcl::comp {

/**
 * @brief HasAdjacentVertices concept is satisfied only if a Element class
 * provides the types and member functions specified in this concept. These
 * types and member functions allow to access to an AdjacentVertices component
 * of a given element.
 *
 * Note that this concept does not discriminate between the Horizontal
 * AdjacentVertices component and the vertical OptionalAdjacentVertices
 * component, therefore it does not guarantee that a template Element type that
 * satisfies this concept provides AdjacentVertices component at runtime (it is
 * guaranteed only that the proper member functions are available at compile
 * time).
 *
 * @ingroup components_concepts
 */
template<typename T>
concept HasAdjacentVertices = requires (
    T                                            o,
    const T&                                     co,
    typename T::AdjacentVertexType               v,
    std::vector<typename T::AdjacentVertexType*> vec) {
    // clang-format off
    typename T::AdjacentVertexType;
    typename T::ConstAdjacentVertexIterator;
    typename T::ConstAdjacentVertexIndexIterator;

    { o.adjVerticesNumber() } -> std::same_as<uint>;
    { o.adjVertex(uint()) } -> std::same_as<typename T::AdjacentVertexType*>;
    { co.adjVertex(uint()) } ->
        std::same_as<const typename T::AdjacentVertexType*>;
    { co.adjVertexIndex(uint()) } -> std::same_as<uint>;
    { o.adjVertexMod(int()) } -> std::same_as<typename T::AdjacentVertexType*>;
    { co.adjVertexMod(int()) } ->
        std::same_as<const typename T::AdjacentVertexType*>;
    { co.adjVertexIndexMod(uint()) } -> std::same_as<uint>;

    { o.setAdjVertex(uint(), &v) } -> std::same_as<void>;
    { o.setAdjVertex(uint(), uint()) } -> std::same_as<void>;
    { o.setAdjVertex(typename T::ConstAdjacentVertexIterator(), &v) } ->
        std::same_as<void>;
    { o.setAdjVertex(typename T::ConstAdjacentVertexIterator(), uint()) } ->
        std::same_as<void>;
    { o.setAdjVertex(typename T::ConstAdjacentVertexIndexIterator(), &v) } ->
        std::same_as<void>;
    { o.setAdjVertex(typename T::ConstAdjacentVertexIndexIterator(), uint()) } ->
        std::same_as<void>;
    { o.setAdjVertexMod(int(), &v) } -> std::same_as<void>;
    { o.setAdjVertexMod(int(), uint()) } -> std::same_as<void>;
    { o.setAdjVertices(vec) } -> std::same_as<void>;

    { co.containsAdjVertex(&v) } -> std::same_as<bool>;
    { co.containsAdjVertex(uint()) } -> std::same_as<bool>;
    { co.indexOfAdjVertex(&v) } -> std::same_as<uint>;
    { co.indexOfAdjVertex(uint()) } -> std::same_as<uint>;

    { co.adjVertexBegin() } ->
        std::same_as<typename T::ConstAdjacentVertexIterator>;
    { co.adjVertexEnd() } ->
        std::same_as<typename T::ConstAdjacentVertexIterator>;

    { co.adjVertexIndexBegin() } ->
        std::same_as<typename T::ConstAdjacentVertexIndexIterator>;
    { co.adjVertexIndexEnd() } ->
        std::same_as<typename T::ConstAdjacentVertexIndexIterator>;

<<<<<<< HEAD
    co.adjVertices();
    co.adjVertexIndices();
=======
    { o.adjVertices() } ->
        std::same_as<vcl::View<typename T::AdjacentVertexIterator>>;
    { co.adjVertices() } ->
        std::same_as<vcl::View<typename T::ConstAdjacentVertexIterator>>;
    { co.adjVertexIndices() } ->
        std::same_as<vcl::View<typename T::ConstAdjacentVertexIndexIterator>>;
>>>>>>> 1fba76b4
    // clang-format on
};

/**
 * @brief HasOptionalAdjacentVertices concept is satisfied only if a class
 * satisfies the HasAdjacentVertices concept and has the static boolean constant
 * IS_OPTIONAL is set to true.
 *
 * @ingroup components_concepts
 */
template<typename T>
concept HasOptionalAdjacentVertices =
    HasAdjacentVertices<T> &&
    IsOptionalComponent<typename T::AdjacentVertexPointers>;

} // namespace vcl::comp

#endif // VCL_CONCEPTS_MESH_COMPONENTS_ADJACENT_VERTICES_H<|MERGE_RESOLUTION|>--- conflicted
+++ resolved
@@ -54,6 +54,7 @@
     std::vector<typename T::AdjacentVertexType*> vec) {
     // clang-format off
     typename T::AdjacentVertexType;
+    typename T::AdjacentVertexIterator;
     typename T::ConstAdjacentVertexIterator;
     typename T::ConstAdjacentVertexIndexIterator;
 
@@ -69,6 +70,10 @@
 
     { o.setAdjVertex(uint(), &v) } -> std::same_as<void>;
     { o.setAdjVertex(uint(), uint()) } -> std::same_as<void>;
+    { o.setAdjVertex(typename T::AdjacentVertexIterator(), &v) } ->
+        std::same_as<void>;
+    { o.setAdjVertex(typename T::AdjacentVertexIterator(), uint()) } ->
+        std::same_as<void>;
     { o.setAdjVertex(typename T::ConstAdjacentVertexIterator(), &v) } ->
         std::same_as<void>;
     { o.setAdjVertex(typename T::ConstAdjacentVertexIterator(), uint()) } ->
@@ -96,17 +101,12 @@
     { co.adjVertexIndexEnd() } ->
         std::same_as<typename T::ConstAdjacentVertexIndexIterator>;
 
-<<<<<<< HEAD
-    co.adjVertices();
-    co.adjVertexIndices();
-=======
     { o.adjVertices() } ->
         std::same_as<vcl::View<typename T::AdjacentVertexIterator>>;
     { co.adjVertices() } ->
         std::same_as<vcl::View<typename T::ConstAdjacentVertexIterator>>;
     { co.adjVertexIndices() } ->
         std::same_as<vcl::View<typename T::ConstAdjacentVertexIndexIterator>>;
->>>>>>> 1fba76b4
     // clang-format on
 };
 
