--- conflicted
+++ resolved
@@ -76,16 +76,13 @@
     { o.setAdjVertex(typename T::ConstAdjacentVertexIndexIterator(), uint()) } ->
         std::same_as<void>;
     { o.setAdjVertexMod(int(), &v) } -> std::same_as<void>;
+    { o.setAdjVertexMod(int(), uint()) } -> std::same_as<void>;
     { o.setAdjVertices(vec) } -> std::same_as<void>;
 
     { co.containsAdjVertex(&v) } -> std::same_as<bool>;
-<<<<<<< HEAD
-    { co.findAdjVertex(&v) } ->
-        std::same_as<typename T::ConstAdjacentVertexIterator>;
-
-=======
->>>>>>> c5707bca
+    { co.containsAdjVertex(uint()) } -> std::same_as<bool>;
     { co.indexOfAdjVertex(&v) } -> std::same_as<uint>;
+    { co.indexOfAdjVertex(uint()) } -> std::same_as<uint>;
 
     { co.adjVertexBegin() } ->
         std::same_as<typename T::ConstAdjacentVertexIterator>;
