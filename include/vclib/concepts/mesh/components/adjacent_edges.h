/*****************************************************************************
 * VCLib                                                                     *
 * Visual Computing Library                                                  *
 *                                                                           *
 * Copyright(C) 2021-2024                                                    *
 * Visual Computing Lab                                                      *
 * ISTI - Italian National Research Council                                  *
 *                                                                           *
 * All rights reserved.                                                      *
 *                                                                           *
 * This program is free software; you can redistribute it and/or modify      *
 * it under the terms of the Mozilla Public License Version 2.0 as published *
 * by the Mozilla Foundation; either version 2 of the License, or            *
 * (at your option) any later version.                                       *
 *                                                                           *
 * This program is distributed in the hope that it will be useful,           *
 * but WITHOUT ANY WARRANTY; without even the implied warranty of            *
 * MERCHANTABILITY or FITNESS FOR A PARTICULAR PURPOSE. See the              *
 * Mozilla Public License Version 2.0                                        *
 * (https://www.mozilla.org/en-US/MPL/2.0/) for more details.                *
 ****************************************************************************/

#ifndef VCL_CONCEPTS_MESH_COMPONENTS_ADJACENT_EDGES_H
#define VCL_CONCEPTS_MESH_COMPONENTS_ADJACENT_EDGES_H

#include <vector>

#include "component.h"

namespace vcl::comp {

/**
 * @brief HasAdjacentEdges concept is satisfied only if a Element class provides
 * the types and member functions specified in this concept. These types and
 * member functions allow to access to an AdjacentEdges component of a given
 * element.
 *
 * Note that this concept does not discriminate between the Horizontal
 * AdjacentEdges component and the vertical OptionalAdjacentEdges component,
 * therefore it does not guarantee that a template Element type that satisfies
 * this concept provides AdjacentEdges component at runtime (it is guaranteed
 * only that the proper member functions are available at compile time).
 *
 * @ingroup components_concepts
 */
template<typename T>
concept HasAdjacentEdges = requires (
    T                                          o,
    const T&                                   co,
    typename T::AdjacentEdgeType               e,
    std::vector<typename T::AdjacentEdgeType*> v) {
    // clang-format off
    T::ADJ_EDGE_NUMBER;
    typename T::AdjacentEdgeType;
    typename T::ConstAdjacentEdgeIterator;
    typename T::ConstAdjacentEdgeIndexIterator;

    { o.adjEdgesNumber() } -> std::same_as<uint>;
    { o.adjEdge(uint()) } -> std::same_as<typename T::AdjacentEdgeType*>;
    { co.adjEdge(uint()) } -> std::same_as<const typename T::AdjacentEdgeType*>;
    { co.adjEdgeIndex(uint()) } -> std::same_as<uint>;
    { o.adjEdgeMod(int()) } -> std::same_as<typename T::AdjacentEdgeType*>;
    { co.adjEdgeMod(int()) } ->
        std::same_as<const typename T::AdjacentEdgeType*>;
    { co.adjEdgeIndexMod(uint()) } -> std::same_as<uint>;

    { o.setAdjEdge(uint(), &e) } -> std::same_as<void>;
    { o.setAdjEdge(uint(), uint()) } -> std::same_as<void>;
    { o.setAdjEdge(typename T::ConstAdjacentEdgeIterator(), &e) } ->
        std::same_as<void>;
<<<<<<< HEAD
    { o.setAdjEdge(typename T::ConstAdjacentEdgeIterator(), uint()) } ->
=======
    { o.setAdjEdge(typename T::ConstAdjacentEdgeIndexIterator(), &e) } ->
>>>>>>> 6455dd33
        std::same_as<void>;
    { o.setAdjEdgeMod(int(), &e) } -> std::same_as<void>;
    { o.setAdjEdges(v) } -> std::same_as<void>;

    { co.containsAdjEdge(&e) } -> std::same_as<bool>;
    { co.findAdjEdge(&e) } ->
        std::same_as<typename T::ConstAdjacentEdgeIterator>;

    { co.indexOfAdjEdge(&e) } -> std::same_as<uint>;

    { co.adjEdgeBegin() } ->
        std::same_as<typename T::ConstAdjacentEdgeIterator>;
    { co.adjEdgeEnd() } -> std::same_as<typename T::ConstAdjacentEdgeIterator>;

    { co.adjEdgeIndexBegin() } ->
        std::same_as<typename T::ConstAdjacentEdgeIndexIterator>;
    { co.adjEdgeIndexEnd() } ->
        std::same_as<typename T::ConstAdjacentEdgeIndexIterator>;

    co.adjEdges();
    co.adjEdgeIndices();
    // clang-format on
};

/**
 * @brief HasOptionalAdjacentEdges concept is satisfied only if a class
 * satisfies the HasAdjacentEdges concept and the static boolean constant
 * IS_OPTIONAL is set to true.
 *
 * @ingroup components_concepts
 */
template<typename T>
concept HasOptionalAdjacentEdges =
    HasAdjacentEdges<T> &&
    IsOptionalComponent<typename T::AdjacentEdgePointers>;

/**
 * @private
 * @brief HasRightNumberOfAdjacentEdges concept
 *
 * This concept is designed to be used with Face components, where the number of
 * adjacent edges, if tied to the vertex number, must be consistent w.r.t. the
 * number of vertices of the face.
 *
 * This concept is satisfied only if static number of adjacent edges is the same
 * of the static number of vertices.
 */
template<typename T>
concept HasRightNumberOfAdjacentEdges =
    !comp::IsTiedToVertexNumber<typename T::AdjacentEdgePointers> ||
    T::VERTEX_NUMBER == T::ADJ_EDGE_NUMBER;

/**
 * @private
 * @brief SanityCheckAdjacentEdges concept
 *
 * This concept is designed to be used with Face components, where the number of
 * adjacent edges must be consistent w.r.t. the number of vertices of the face.
 *
 * It is satisfied if:
 * - the component does *not* have adjacent edges, or
 * - in case it has adjacent edges, they have the same number of vertices of the
 * face.
 */
template<typename T>
concept SanityCheckAdjacentEdges =
    !HasAdjacentEdges<T> || HasRightNumberOfAdjacentEdges<T>;

} // namespace vcl::comp

#endif // VCL_CONCEPTS_MESH_COMPONENTS_ADJACENT_EDGES_H<|MERGE_RESOLUTION|>--- conflicted
+++ resolved
@@ -68,11 +68,11 @@
     { o.setAdjEdge(uint(), uint()) } -> std::same_as<void>;
     { o.setAdjEdge(typename T::ConstAdjacentEdgeIterator(), &e) } ->
         std::same_as<void>;
-<<<<<<< HEAD
     { o.setAdjEdge(typename T::ConstAdjacentEdgeIterator(), uint()) } ->
-=======
+        std::same_as<void>;
     { o.setAdjEdge(typename T::ConstAdjacentEdgeIndexIterator(), &e) } ->
->>>>>>> 6455dd33
+        std::same_as<void>;
+    { o.setAdjEdge(typename T::ConstAdjacentEdgeIndexIterator(), uint()) } ->
         std::same_as<void>;
     { o.setAdjEdgeMod(int(), &e) } -> std::same_as<void>;
     { o.setAdjEdges(v) } -> std::same_as<void>;
