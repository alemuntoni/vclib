--- conflicted
+++ resolved
@@ -48,35 +48,18 @@
 class Vertex :
         public vcl::Vertex<
             TriEdgeMeshT<Scalar>,
-<<<<<<< HEAD
-            vcl::vert::BitFlags,
-            vcl::vert::Coordinate3<Scalar>,
-            vcl::vert::Normal3<Scalar>,
-            vcl::vert::OptionalColor<Vertex<Scalar>>,
-            vcl::vert::OptionalQuality<Scalar, Vertex<Scalar>>,
-            vcl::vert::
-                OptionalAdjacentEdgePointers<Edge<Scalar>, Vertex<Scalar>>,
-            vcl::vert::
-                OptionalAdjacentFacePointers<Face<Scalar>, Vertex<Scalar>>,
-            vcl::vert::OptionalAdjacentVertexPointers<Vertex<Scalar>>,
-            vcl::vert::OptionalPrincipalCurvature<Scalar, Vertex<Scalar>>,
-            vcl::vert::OptionalTexCoord<Scalar, Vertex<Scalar>>,
-            vcl::vert::OptionalMark<Vertex<Scalar>>,
-            vcl::vert::CustomComponents<Vertex<Scalar>>>
-=======
             vert::BitFlags,
             vert::Coordinate3<Scalar>,
             vert::Normal3<Scalar>,
             vert::OptionalColor<Vertex<Scalar>>,
             vert::OptionalQuality<Scalar, Vertex<Scalar>>,
-            vert::OptionalAdjacentEdges<Edge<Scalar>, Vertex<Scalar>>,
-            vert::OptionalAdjacentFaces<Face<Scalar>, Vertex<Scalar>>,
-            vert::OptionalAdjacentVertices<Vertex<Scalar>>,
+            vert::OptionalAdjacentEdgePointers<Edge<Scalar>, Vertex<Scalar>>,
+            vert::OptionalAdjacentFacePointers<Face<Scalar>, Vertex<Scalar>>,
+            vert::OptionalAdjacentVertexPointers<Vertex<Scalar>>,
             vert::OptionalPrincipalCurvature<Scalar, Vertex<Scalar>>,
             vert::OptionalTexCoord<Scalar, Vertex<Scalar>>,
             vert::OptionalMark<Vertex<Scalar>>,
             vert::CustomComponents<Vertex<Scalar>>>
->>>>>>> 1d3c80b0
 {
 };
 
@@ -84,27 +67,15 @@
 class Face :
         public vcl::Face<
             TriEdgeMeshT<Scalar>,
-<<<<<<< HEAD
-            vcl::face::TriangleBitFlags,
-            vcl::face::TriangleVertexPtrs<Vertex<Scalar>, Face<Scalar>>,
-            vcl::face::Normal3<Scalar>,
-            vcl::face::OptionalQuality<Scalar, Face<Scalar>>,
-            vcl::face::OptionalColor<Face<Scalar>>,
-            vcl::face::OptionalAdjacentTrianglePointers<Face<Scalar>>,
-            vcl::face::OptionalTriangleWedgeTexCoords<Scalar, Face<Scalar>>,
-            vcl::face::OptionalMark<Face<Scalar>>,
-            vcl::face::CustomComponents<Face<Scalar>>>
-=======
             face::TriangleBitFlags,
-            face::TriangleVertexPtrs<Vertex<Scalar>>,
+            face::TriangleVertexPtrs<Vertex<Scalar>, Face<Scalar>>,
             face::Normal3<Scalar>,
             face::OptionalQuality<Scalar, Face<Scalar>>,
             face::OptionalColor<Face<Scalar>>,
-            face::OptionalAdjacentTriangles<Face<Scalar>>,
+            face::OptionalAdjacentTrianglePointers<Face<Scalar>>,
             face::OptionalTriangleWedgeTexCoords<Scalar, Face<Scalar>>,
             face::OptionalMark<Face<Scalar>>,
             face::CustomComponents<Face<Scalar>>>
->>>>>>> 1d3c80b0
 {
 };
 
@@ -112,23 +83,13 @@
 class Edge :
         public vcl::Edge<
             TriEdgeMeshT<Scalar>,
-<<<<<<< HEAD
-            vcl::edge::BitFlags,
-            vcl::edge::VertexPointers<Vertex<Scalar>, Edge<Scalar>>,
-            vcl::edge::OptionalQuality<Scalar, Edge<Scalar>>,
-            vcl::edge::OptionalColor<Edge<Scalar>>,
-            vcl::edge::OptionalAdjacentEdgePointers<Edge<Scalar>>,
-            vcl::edge::OptionalMark<Edge<Scalar>>,
-            vcl::edge::CustomComponents<Edge<Scalar>>>
-=======
             edge::BitFlags,
-            edge::VertexPointers<Vertex<Scalar>>,
+            edge::VertexPointers<Vertex<Scalar>, Edge<Scalar>>,
             edge::OptionalQuality<Scalar, Edge<Scalar>>,
             edge::OptionalColor<Edge<Scalar>>,
-            edge::OptionalAdjacentEdges<Edge<Scalar>>,
+            edge::OptionalAdjacentEdgePointers<Edge<Scalar>>,
             edge::OptionalMark<Edge<Scalar>>,
             edge::CustomComponents<Edge<Scalar>>>
->>>>>>> 1d3c80b0
 {
 };
 
