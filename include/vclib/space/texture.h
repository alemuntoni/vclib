--- conflicted
+++ resolved
@@ -27,11 +27,8 @@
 #include "image.h"
 
 #include <vclib/io/file_info.h>
-<<<<<<< HEAD
+#include <vclib/io/serialization.h>
 #endif
-=======
-#include <vclib/io/serialization.h>
->>>>>>> e521dfde
 
 namespace vcl {
 
