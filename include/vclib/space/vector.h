--- conflicted
+++ resolved
@@ -23,615 +23,8 @@
 #ifndef VCL_SPACE_VECTOR_H
 #define VCL_SPACE_VECTOR_H
 
-<<<<<<< HEAD
-#ifndef VCLIB_WITH_MODULES
-#include <algorithm>
-#include <array>
-#include <cassert>
-#include <string>
-#include <utility>
-#include <vector>
-
-#include <vclib/concepts/ranges/range.h>
-#include <vclib/exceptions.h>
-#include <vclib/types.h>
-#include <vclib/views/view.h>
-#endif
-
-namespace vcl {
-
-/**
- * @brief The Vector class is a generic container of objects of type `T`, that
- * could have fixed or dynamic size, depending on the templated size `N`.
- *
- * The Vector class is a container that can hold objects of type `T`. The size
- * of the container can be either fixed or dynamic, depending on the value of
- * the template parameter `N`. If `N` is greater than or equal to zero, the
- * container will have a fixed size of N elements, and it will use an array to
- * store the elements. If `N` is less than zero, the container will have a
- * dynamic size, and it will use a vector to store the elements. The Vector
- * class provides several member functions to manipulate the elements of the
- * container, such as getting and setting individual elements, filling the
- * container with a value, checking if the container contains a certain element,
- * and finding the index of a certain element.
- *
- * @tparam T: the type of the objects stored in the container.
- * @tparam N: the size of the container. If `N` is greater than or equal to
- * zero, the container will have a fixed size of `N` elements, and it will use
- * an array to store the elements. If `N` is less than zero, the container will
- * have a dynamic size, and it will use a vector to store the elements.
- *
- * @ingroup space
- */
-template<typename T, int N>
-class Vector
-{
-    // if we use the vector, the size of the array will be 0
-    // actually the array will never be used and will not use memory, it's just
-    // for declaration
-    static const int ARRAY_SIZE = N >= 0 ? N : 0;
-
-    // the Container type will be array or vector, depending on N value
-    using Container = std::conditional_t<
-        (N >= 0),
-        typename std::array<T, ARRAY_SIZE>,
-        typename std::vector<T>>;
-
-protected:
-    Container mContainer;
-
-public:
-    /** @brief The type of the elements stored in the Vector. */
-    using ValueType = Container::value_type;
-
-    /**
-     * @brief A const reference to the type of the elements stored in the
-     * Vector.
-     */
-    using ConstReference = Container::const_reference;
-
-    /** @brief A reference to the type of the elements stored in the Vector. */
-    using Reference = Container::reference;
-
-    /**
-     * @brief A const pointer to the type of the elements stored in the Vector.
-     */
-    using ConstPointer = Container::const_pointer;
-
-    /** @brief A pointer to the type of the elements stored in the Vector. */
-    using Pointer = Container::pointer;
-
-    /** @brief An iterator to the elements of the Vector. */
-    using Iterator = Container::iterator;
-
-    /** @brief A const iterator to the elements of the Vector. */
-    using ConstIterator = Container::const_iterator;
-
-    /**
-     * @brief Size of the vector at compile time. It will be -1 if the Vector
-     * has dynamic size.
-     */
-    static const int SIZE = N;
-
-    /**
-     * @brief Creates an empty Vector object.
-     *
-     * If the container is dynamic, its size is 0. When the container is static,
-     * the size is N and its elements are initialized with their empty
-     * constructor.
-     */
-    Vector() = default;
-
-    /**
-     * @brief Creates a Vector object with the specified size.
-     *
-     * If the container is dynamic, its size is set to `size`.
-     * When the container is static, the given size must be equal to N.
-     * The elements are initialized with their empty constructor if the argument
-     * `value` is not specified. Otherwise, the elements are initialized with
-     * the given value.
-     *
-     * @throws WrongSizeException if the given size is not equal to N and the
-     * container is static.
-     *
-     * @param[in] size: the size of the container.
-     * @param[in] value: the value to initialize the elements with.
-     */
-    Vector(std::size_t size, const T& value = T())
-    {
-        if constexpr (N >= 0) {
-            if (size != N) {
-                throw WrongSizeException(
-                    "Vector must have " + std::to_string(N) + " size.");
-            }
-            fill(value);
-        }
-        else {
-            mContainer.resize(size, value);
-        }
-    }
-
-    /**
-     * @brief Constructs the container with the contents of the range [first,
-     * last).
-     *
-     * If the container is dynamic, the size of the container is determined by
-     * the number of elements in the range [first, last). If the container is
-     * static, the elements are initialized with the contents of the first N
-     * elements of the range [first, last). If the range contains less than N
-     * elements, the remaining elements are initialized with their empty
-     * constructor.
-     *
-     * @tparam ItType: The type of the iterators used to access the elements in
-     * the range.
-     *
-     * @param[in] first: The beginning of the range.
-     * @param[in] last: The end of the range.
-     */
-    template<typename ItType>
-    Vector(ItType first, ItType last)
-    {
-        set(vcl::View(first, last));
-    }
-
-    /**
-     * @brief Constructs the container with the contents of the range rng.
-     *
-     * If the container is dynamic, the size of the container is determined by
-     * the number of elements in the input range. If the container is static,
-     * the elements are initialized with the contents of the first N elements of
-     * the range. If the range contains less than N elements, the remaining
-     * elements are initialized with their empty constructor.
-     *
-     * @tparam RangeType: The type of the range used to access the elements in
-     * the range. It must satisfy the vcl::Range concept.
-     *
-     * @param[in] rng: a range of T elements.
-     */
-    template<Range RangeType>
-    Vector(RangeType&& rng)
-    {
-        set(rng);
-    }
-
-    /**
-     * @brief Returns the size of the container.
-     *
-     * If the container is static, the size is N. If the container is dynamic,
-     * the size is determined by the number of elements currently stored.
-     *
-     * @return The size of the container.
-     */
-    std::size_t size() const
-    {
-        if constexpr (N >= 0) {
-            return N;
-        }
-        else {
-            return mContainer.size();
-        }
-    }
-
-    /**
-     * @brief Access the specified element with bounds checking.
-     *
-     * Returns a reference to the element at position `i` in the Vector, with
-     * bounds checking. If `i` is not within the range of valid indices for the
-     * Vector, an `std::out_of_range` exception is thrown.
-     *
-     * @param[in] i: The position of the element.
-     * @return A reference to the element at position `i`.
-     *
-     * @throws std::out_of_range If `i` is not within the range of valid indices
-     * for the Vector.
-     */
-    Reference at(uint i) { return mContainer.at(i); }
-
-    /**
-     * @brief Access the specified element with bounds checking.
-     *
-     * Returns a const reference to the element at position `i` in the Vector,
-     * with bounds checking. If `i` is not within the range of valid indices for
-     * the Vector, an `std::out_of_range` exception is thrown.
-     *
-     * @param[in] i: The position of the element.
-     * @return A const reference to the element at position `i`.
-     *
-     * @throws std::out_of_range If `i` is not within the range of valid indices
-     * for the Vector.
-     */
-    ConstReference at(uint i) const { return mContainer.at(i); }
-
-    /**
-     * @brief Access the specified element, computing first the module of the
-     * position w.r.t. the size of the container.
-     *
-     * Takes into account negative indices: atMod(-1) will access to the last
-     * element of the container.
-     *
-     * @param[in] i: The position of the element.
-     * @return A reference to the element at position i % size().
-     */
-    Reference atMod(int i)
-    {
-        int n = size(); // need to save n as int to avoid unwanted casts
-        return mContainer[(i % n + n) % n];
-    }
-
-    /**
-     * @brief Access the specified element, computing first the module of the
-     * position w.r.t. the size of the container.
-     *
-     * Takes into account negative indices: atMod(-1) will access to the last
-     * element of the container.
-     *
-     * @param[in] i The position of the element.
-     * @return A const reference to the element at position i % size().
-     */
-    ConstReference atMod(int i) const
-    {
-        int n = size(); // need to save n as int to avoid unwanted casts
-        return mContainer[(i % n + n) % n];
-    }
-
-    /**
-     * @brief Access the first element of the Vector.
-     *
-     * Returns a reference to the first element of the Vector. If  the Vector is
-     * empty, the behavior is undefined.
-     *
-     * @return A reference to the first element.
-     */
-    Reference front() { return mContainer.front(); }
-
-    /**
-     * @brief Access the first element of the Vector.
-     *
-     * Returns a const reference to the first element of the Vector. If the
-     * Vector is empty, the behavior is undefined.
-     *
-     * @return A const reference to the first element.
-     */
-    ConstReference front() const { return mContainer.front(); }
-
-    /**
-     * @brief Access the last element of the Vector.
-     *
-     * Returns a reference to the last element of the Vector. If the Vector is
-     * empty, the behavior is undefined.
-     *
-     * @return A reference to the last element.
-     */
-    Reference back() { return mContainer.back(); }
-
-    /**
-     * @brief Access the last element of the Vector.
-     *
-     * Returns a const reference to the last element of the Vector. If the
-     * Vector is empty, the behavior is undefined.
-     *
-     * @return A const reference to the last element.
-     */
-    ConstReference back() const { return mContainer.back(); }
-
-    /**
-     * @brief Returns a const pointer to the underlying array serving as element
-     * storage. The pointer is such that range [data(), data() + size()) is
-     * always a valid range, even if the container is empty (data() is not
-     * dereferenceable in that case).
-     *
-     * @return A const pointer to the underlying element storage. For non-empty
-     * containers, the returned pointer compares equal to the address of the
-     * first element.
-     */
-    ConstPointer data() const { return mContainer.data(); }
-
-    /**
-     * @brief Set the value of the element at the specified position.
-     *
-     * Sets the value of the element at position `i` in the Vector to the
-     * specified value `e`.
-     *
-     * @param[in] i: The position of the element.
-     * @param[in] e: The new value of the element.
-     */
-    void set(uint i, const T& e)
-    {
-        assert(i < size());
-        mContainer[i] = e;
-    }
-
-    /**
-     * @brief Set the value of the element at the specified position.
-     *
-     * Sets the value of the element at position `it` in the Vector to the
-     * specified value `e`.
-     *
-     * @param[in] it: The iterator pointing to the position of the element.
-     * @param[in] e: The new value of the element.
-     */
-    void set(ConstIterator it, const T& e)
-    {
-        assert(it < end());
-        mContainer[it - begin()] = e;
-    }
-
-    /**
-     * @brief Set the elements of the Vector using the values from a range.
-     *
-     * Sets the elements of the Vector to the values from the range `r`. If the
-     * size of the Vector is known at compile-time and is not negative, the
-     * first N elements from the range `r` (or all of them, if they are less
-     * than N) are copied into the Vector using `std::copy_n()`. If the size of
-     * the Vector is negative or not known at compile-time, the elements of the
-     * Vector are set to the values from the range `r` by constructing a new
-     * std::vector from the range `r`.
-     *
-     * @tparam Rng: The type of the range, it must satisfy the Range concept and
-     * the value type of the range must be convertible to T.
-     *
-     * @param[in] r: The range of values to set the elements of the Vector to.
-     */
-    template<Range Rng>
-    void set(Rng&& r) requires RangeOfConvertibleTo<Rng, T>
-    {
-        if constexpr (N >= 0) {
-            uint n = std::min(
-                N,
-                (int) std::distance(
-                    std::ranges::begin(r), std::ranges::end(r)));
-            std::copy_n(std::ranges::begin(r), n, mContainer.begin());
-        }
-        else {
-            mContainer =
-                std::vector<T>(std::ranges::begin(r), std::ranges::end(r));
-        }
-    }
-
-    /**
-     * @brief Fill all elements of the Vector with the specified value.
-     *
-     * Sets all elements of the Vector to the value specified by `e`, using the
-     * `std::fill()` algorithm.
-     *
-     * @param[in] e: The value to fill the Vector with.
-     */
-    void fill(const T& e)
-    {
-        std::fill(mContainer.begin(), mContainer.end(), e);
-    }
-
-    /**
-     * @brief Check if the Vector contains the specified element.
-     *
-     * Checks if the Vector contains the element specified by `e`, using the
-     * `std::find()` algorithm.
-     *
-     * @param[in] e: The element to search for in the Vector.
-     * @return `true` if the element is found in the Vector, `false` otherwise.
-     */
-    bool contains(const typename MakeConstPointer<T>::type& e) const
-    {
-        return std::find(mContainer.begin(), mContainer.end(), e) !=
-               mContainer.end();
-    }
-
-    /**
-     * @brief Find the first occurrence of the specified element in the Vector.
-     *
-     * Finds the first occurrence of the element specified by `e` in the Vector,
-     * using the `std::find()` algorithm.
-     *
-     * @param[in] e: The element to search for in the Vector.
-     * @return An iterator to the first occurrence of the element in the Vector,
-     * or `end()` if the element is not found.
-     */
-    Iterator find(const typename MakeConstPointer<T>::type& e)
-    {
-        return std::find(mContainer.begin(), mContainer.end(), e);
-    }
-
-    /**
-     * @brief Find the first occurrence of the specified element in the Vector.
-     *
-     * Finds the first occurrence of the element specified by `e` in the Vector,
-     * using the `std::find()` algorithm.
-     *
-     * @param[in] e: The element to search for in the Vector.
-     * @return A const iterator to the first occurrence of the element in the
-     * Vector, or `end()` if the element is not found.
-     */
-    ConstIterator find(const typename MakeConstPointer<T>::type& e) const
-    {
-        return std::find(mContainer.begin(), mContainer.end(), e);
-    }
-
-    /**
-     * @brief Get the index of the first occurrence of the specified element in
-     * the Vector.
-     *
-     * Finds the first occurrence of the element specified by `e` in the Vector,
-     * using the `std::find()` algorithm, and returns its index. If the element
-     * is not found in the Vector, the member function returns UINT_NULL.
-     *
-     * @param[in] e: The element to search for in the Vector.
-     * @return The index of the first occurrence of the element in the Vector,
-     * or UINT_NULL if the element is not found.
-     */
-    uint indexOf(const typename MakeConstPointer<T>::type& e) const
-    {
-        auto it = find(e);
-        if (it == end())
-            return UINT_NULL;
-        else
-            return it - begin();
-    }
-
-    /* Member functions specific for dynamic vector */
-
-    /**
-     * @brief Resize the Vector to the specified size.
-     *
-     * Resizes the Vector to the specified size `n` by resizing the underlying
-     * `std::vector`. This member function is only available if the size of the
-     * Vector is not known at compile-time, as specified by the concept
-     * requirement `requires (N < 0)`.
-     *
-     * @param[in] n: The new size of the Vector.
-     * @param[in] v: The value to use to fill the new elements of the Vector.
-     */
-    void resize(uint n, const T& v = T()) requires (N < 0)
-    {
-        mContainer.resize(n, v);
-    }
-
-    /**
-     * @brief Add an element to the end of the Vector.
-     *
-     * Adds the element `v` to the end of the Vector by calling the
-     * `push_back()` member function of the underlying `std::vector`. This
-     * member function is only available if the size of the Vector is not known
-     * at compile-time, as specified by the concept requirement `requires (N <
-     * 0)`.
-     *
-     * @param[in] v: The value to add to the end of the Vector.
-     */
-    void pushBack(const T& v) requires (N < 0) { mContainer.push_back(v); }
-
-    /**
-     * @brief Insert an element at the specified position in the Vector.
-     *
-     * Inserts the element `v` at the position specified by `i` in the Vector by
-     * calling the `insert()` member function of the underlying `std::vector`.
-     * This member function is only available if the size of the Vector is not
-     * known at compile-time, as specified by the concept requirement `requires
-     * (N < 0)`.
-     *
-     * @param[in] i: The index at which to insert the element.
-     * @param[in] v: The value to insert into the Vector.
-     */
-    void insert(uint i, const T& v) requires (N < 0)
-    {
-        assert(i < size() + 1);
-        mContainer.insert(mContainer.begin() + i, v);
-    }
-
-    /**
-     * @brief Insert an element at the specified position in the Vector.
-     *
-     * Inserts the newly constructed element with the args at the position
-     * specified by `i` in the Vector by calling the `emplace()` member function
-     * of the underlying `std::vector`. This member function is only available
-     * if the size of the Vector is not known at compile-time, as specified by
-     * the concept requirement `requires (N < 0)`.
-     *
-     * @param[in] i: The index at which to insert the element.
-     * @param[in] args: Arguments to forward to the constructor of the element.
-     */
-    template<typename... Args>
-    void emplace(uint i, Args&&... args) requires (N < 0)
-    {
-        assert(i < size() + 1);
-        mContainer.emplace(mContainer.begin() + i, std::forward<Args>(args)...);
-    }
-
-    /**
-     * @brief Remove the element at the specified index from the Vector.
-     *
-     * Removes the element at the position specified by `i` in the Vector by
-     * calling the `erase()` member function of the underlying `std::vector`.
-     * This member function is only available if the size of the Vector is not
-     * known at compile-time, as specified by the concept requirement `requires
-     * (N < 0)`.
-     *
-     * @param[in] i: The index of the element to remove from the Vector.
-     */
-    void erase(uint i) requires (N < 0)
-    {
-        assert(i < size());
-        mContainer.erase(mContainer.begin() + i);
-    }
-
-    /**
-     * @brief Remove all elements from the Vector.
-     *
-     * Removes all elements from the Vector by calling the `clear()` member
-     * function of the underlying `std::vector`. This member function is only
-     * available if the size of the Vector is not known at compile-time, as
-     * specified by the concept requirement `requires (N < 0)`.
-     */
-    void clear() requires (N < 0) { mContainer.clear(); }
-
-    /* Operators */
-
-    /**
-     * @brief Returns a reference to the element at specified location i. No
-     * bounds checking is performed.
-     * @param[in] i: Position of the element to return
-     * @return A reference to the requested element.
-     */
-    Reference operator[](uint i) { return mContainer[i]; }
-
-    /**
-     * @brief Returns a const reference to the element at specified location i.
-     * No bounds checking is performed.
-     * @param[in] i: Position of the element to return
-     * @return A const reference to the requested element.
-     */
-    ConstReference operator[](uint i) const { return mContainer[i]; }
-
-    /**
-     * @brief Returns a reference to the element at specified location i. No
-     * bounds checking is performed.
-     * @param[in] i: Position of the element to return
-     * @return A reference to the requested element.
-     */
-    Reference operator()(uint i) { return mContainer[i]; }
-
-    /**
-     * @brief Returns a const reference to the element at specified location i.
-     * No bounds checking is performed.
-     * @param[in] i: Position of the element to return
-     * @return A const reference to the requested element.
-     */
-    ConstReference operator()(uint i) const { return mContainer[i]; }
-
-    /* Iterator member functions */
-
-    /**
-     * @brief Return an iterator pointing to the beginning of the Vector.
-     *
-     * @return An iterator pointing to the beginning of the Vector.
-     */
-    Iterator begin() { return mContainer.begin(); }
-
-    /**
-     * @brief Return an iterator pointing to the end of the Vector.
-     *
-     * @return An iterator pointing to the end of the Vector.
-     */
-    Iterator end() { return mContainer.end(); }
-
-    /**
-     * @brief Return a const iterator pointing to the beginning of the Vector.
-     *
-     * @return A const iterator pointing to the beginning of the Vector.
-     */
-    ConstIterator begin() const { return mContainer.begin(); }
-
-    /**
-     * @brief Return a const iterator pointing to the end of the Vector.
-     *
-     * @return A const iterator pointing to the end of the Vector.
-     */
-    ConstIterator end() const { return mContainer.end(); }
-};
-
-} // namespace vcl
-=======
 #include "vector/pointer_vector.h"
 #include "vector/polymorphic_object_vector.h"
 #include "vector/vector.h"
->>>>>>> 6651f9c3
 
 #endif // VCL_SPACE_VECTOR_H