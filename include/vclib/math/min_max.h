--- conflicted
+++ resolved
@@ -23,15 +23,11 @@
 #ifndef VCL_MATH_MIN_MAX_H
 #define VCL_MATH_MIN_MAX_H
 
-<<<<<<< HEAD
 #ifndef VCLIB_WITH_MODULES
-#include <vclib/space/point.h>
-#endif
-=======
 #include <algorithm>
 
 #include <vclib/concepts/space/point.h>
->>>>>>> 1f3372e4
+#endif
 
 namespace vcl {
 
