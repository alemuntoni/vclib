--- conflicted
+++ resolved
@@ -31,13 +31,8 @@
 {
 #ifdef USE_QT
     QApplication app(argc, argv);
-<<<<<<< HEAD
     
     HelloTriangleQt tw;
-=======
-
-    HelloTriangle tw;
->>>>>>> 4225893b
 
     tw.show();
 
