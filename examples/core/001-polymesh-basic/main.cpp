--- conflicted
+++ resolved
@@ -20,13 +20,7 @@
  * (https://www.mozilla.org/en-US/MPL/2.0/) for more details.                *
  ****************************************************************************/
 
-<<<<<<< HEAD
-#include <cassert>
-#include <iostream>
-
 #ifndef VCLIB_WITH_MODULES
-=======
->>>>>>> 1b15e234
 #include <vclib/algorithms/mesh/smooth.h>
 #include <vclib/algorithms/mesh/update/flag.h>
 #include <vclib/load_save.h>
@@ -35,6 +29,9 @@
 #include <vclib/modules_required_headers.h>
 import vclib.core;
 #endif
+
+#include <cassert>
+#include <iostream>
 
 int main()
 {
