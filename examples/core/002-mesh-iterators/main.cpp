/*****************************************************************************
 * VCLib                                                                     *
 * Visual Computing Library                                                  *
 *                                                                           *
 * Copyright(C) 2021-2025                                                    *
 * Visual Computing Lab                                                      *
 * ISTI - Italian National Research Council                                  *
 *                                                                           *
 * All rights reserved.                                                      *
 *                                                                           *
 * This program is free software; you can redistribute it and/or modify      *
 * it under the terms of the Mozilla Public License Version 2.0 as published *
 * by the Mozilla Foundation; either version 2 of the License, or            *
 * (at your option) any later version.                                       *
 *                                                                           *
 * This program is distributed in the hope that it will be useful,           *
 * but WITHOUT ANY WARRANTY; without even the implied warranty of            *
 * MERCHANTABILITY or FITNESS FOR A PARTICULAR PURPOSE. See the              *
 * Mozilla Public License Version 2.0                                        *
 * (https://www.mozilla.org/en-US/MPL/2.0/) for more details.                *
 ****************************************************************************/

<<<<<<< HEAD
#include <iostream>

#ifndef VCLIB_WITH_MODULES
=======
#include <vclib/algorithms/mesh/update.h>
>>>>>>> 1b15e234
#include <vclib/load_save.h>
#include <vclib/meshes.h>
#include <vclib/views/mesh.h>
#else
#include <vclib/modules_required_headers.h>
import vclib.core;
#endif

#include <iostream>

int main()
{
    vcl::TriMesh m =
        vcl::load<vcl::TriMesh>(VCLIB_EXAMPLE_MESHES_PATH "/cube_tri.ply");

    m.enablePerFaceAdjacentFaces();
    vcl::updatePerFaceAdjacentFaces(m);

    // print

    const vcl::TriMesh& cm = m;

    std::cerr << "\n\nCoords per face:\n\n";

    for (const auto& f : cm | vcl::views::faces) {
        for (const auto& c : f | vcl::views::vertices | vcl::views::coords) {
            std::cerr << c << "\t";
        }
        std::cerr << "\n";
    }

    std::cerr << "\n\nAdjFaces per face:\n\n";

    for (const auto& f : cm | vcl::views::faces) {
        for (const auto& af : f | vcl::views::adjFaces | vcl::views::notNull) {
            std::cerr << m.index(af) << "\t";
        }
        std::cerr << "\n";
    }

    std::cerr << "\n\nTransform Coords per face:\n\n";

    for (auto& f : cm | vcl::views::faces) {
        for (auto& c : f | vcl::views::vertices | vcl::views::coords) {
            // c*=2;
            std::cerr << c << "\t";
        }
        std::cerr << "\n";
    }

    std::cerr << "\n\nPrint Coords per vertex:\n\n";

    for (const auto& c : cm.vertices() | vcl::views::coords) {
        std::cerr << c << "\n";
    }

    // transform
    std::cerr << "\n\nTransform coords per vertex:\n\n";

    for (vcl::Point3d& c : m.vertices() | vcl::views::coords) {
        c *= 2;
        std::cerr << c << "\n";
    }

    std::cerr << "\n\nTransform Selection:\n";

    unsigned int i = 0;
    for (auto& v : m.vertices()) {
        v.selected() = i % 2 ? true : false;
        std::cerr << v.selected() << "\n";
        ++i;
    }

    std::cerr << "\n\nPrint Selection:\n";
    for (bool sel : m.vertices() | vcl::views::selection) {
        std::cerr << sel << "\n";
    }

    std::cerr << "\n\nPrint Selected:\n";
    for (const auto& v : m.vertices() | vcl::views::selected) {
        std::cerr << m.index(v) << "\n";
    }

    std::cerr << "\n\nPrint Selected for each face:\n";
    for (const auto& f : cm | vcl::views::faces) {
        std::cerr << "Face: " << m.index(f) << "\n";
        for (const auto* v : f.vertices() | vcl::views::selected) {
            std::cerr << m.index(v) << "\n";
        }
    }

    // quality
    m.enablePerVertexQuality();

    i = 0;
    for (auto& qual : m.vertices() | vcl::views::quality) {
        qual = ++i;
    }

    std::cerr << "\n\nPrint Vertex Quality:\n";

    for (const auto& qual : cm.vertices() | vcl::views::quality) {
        std::cerr << qual << "\n";
    }
    return 0;
}<|MERGE_RESOLUTION|>--- conflicted
+++ resolved
@@ -20,13 +20,8 @@
  * (https://www.mozilla.org/en-US/MPL/2.0/) for more details.                *
  ****************************************************************************/
 
-<<<<<<< HEAD
-#include <iostream>
-
 #ifndef VCLIB_WITH_MODULES
-=======
 #include <vclib/algorithms/mesh/update.h>
->>>>>>> 1b15e234
 #include <vclib/load_save.h>
 #include <vclib/meshes.h>
 #include <vclib/views/mesh.h>
