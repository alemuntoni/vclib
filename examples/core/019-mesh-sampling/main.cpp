/*****************************************************************************
 * VCLib                                                                     *
 * Visual Computing Library                                                  *
 *                                                                           *
 * Copyright(C) 2021-2025                                                    *
 * Visual Computing Lab                                                      *
 * ISTI - Italian National Research Council                                  *
 *                                                                           *
 * All rights reserved.                                                      *
 *                                                                           *
 * This program is free software; you can redistribute it and/or modify      *
 * it under the terms of the Mozilla Public License Version 2.0 as published *
 * by the Mozilla Foundation; either version 2 of the License, or            *
 * (at your option) any later version.                                       *
 *                                                                           *
 * This program is distributed in the hope that it will be useful,           *
 * but WITHOUT ANY WARRANTY; without even the implied warranty of            *
 * MERCHANTABILITY or FITNESS FOR A PARTICULAR PURPOSE. See the              *
 * Mozilla Public License Version 2.0                                        *
 * (https://www.mozilla.org/en-US/MPL/2.0/) for more details.                *
 ****************************************************************************/

#include "montecarlo_sampling.h"

<<<<<<< HEAD
#ifndef VCLIB_WITH_MODULES
#include <vclib/load_save.h>
#endif
=======
#include <vclib/io.h>
>>>>>>> cadc0ddd

int main(int argc, char** argv)
{
    vcl::TriMesh m = vcl::loadPly<vcl::TriMesh>(VCLIB_EXAMPLE_MESHES_PATH
                                                "/bunny_textured.ply");

    vcl::TriMesh samples;

    montecarloSampling(m, samples);

    return 0;
}<|MERGE_RESOLUTION|>--- conflicted
+++ resolved
@@ -22,13 +22,9 @@
 
 #include "montecarlo_sampling.h"
 
-<<<<<<< HEAD
 #ifndef VCLIB_WITH_MODULES
-#include <vclib/load_save.h>
+#include <vclib/io.h>
 #endif
-=======
-#include <vclib/io.h>
->>>>>>> cadc0ddd
 
 int main(int argc, char** argv)
 {
